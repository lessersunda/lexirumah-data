@article{datasets_ABVD,
    author = {Greenhill, Simon J. and Blust, Robert and Gray, Russel D},
    shorttitle = {ABVD},
    title = {The Austronesian Basic Vocabulary Database},
    subtitle = {From Bioinformatics to Lexomics},
    note = {Data from the online Austronesian Basic Vocabulary Database – Data taken from the online version ABVD when it was still published under a Creative Commons Attribution 4.0 International license.},
    year = {2008},
    journal = {Evolutionary Bioinformatics},
    issue = {4},
    pages = {271-283},
    license = {CC-BY 4.0},
    url = {https://abvd.shh.mpg.de/austronesian/},
    orthographic_profile = {p/proto-austronesian:p/ipa-cleanup}
}

@collection{datasets_ACD,
    editor = {Blust, Robert and Trussel, Stephen},
    date_of_transcription = {2017-01},
    title = {The Austronesian Comparative Dictionary (web edition)},
    shorttitle = {ACD},
    type = {online dictionary (revisions ongoing)},
    transcriber = {Wu, Jiang},
    url = {http://www.trussel2.com/ACD},
    year = {2016},
    version = {revision 2016-12-17},
    orthographic_profile = {p/acd:p/proto-austronesian:p/ipa-cleanup}
}

@misc{datasets_Adang_Lawahing_tsv,
    author = {Robinson, Laura C.},
    year = {2010},
    title = {Field notes on Adang-Lawahing},
    location = {Lawahing},
    collector = {Robinson, Laura C.},
    orthographic_profile = {p/laurarobinson:p/ipa-cleanup}
}

@misc{datasets_Alor_Besar_tsv,
    author = {Moro, Francesca},
    year = {2016},
    title = {Field notes on Alorese-Alor-Besar},
    collector = {Moro, Francesca},
    date = {2016-05-27},
    location = {Alor Besar, Alor, Nusa Tenggara Timur, Indonesia},
    latitude = {-8,2222047},
    longitude = {124,4084444},
    speaker = {Muhadjir Usman [MU] – known as Herru, male, 29 years old},
    orthographic_profile = {p/ipa-cleanup}
}

@misc{datasets_Bunak_Maliana_tsv,
    author = {Klamer, Marian},
    year = {2002},
    title = {Field notes on Bunak-Maliana},
    location = {Tapo (Maliana) (3,5 hours from Dili)},
    collector = {Marian Klamer},
    date = {2002-05-15, Wednesday},
    assistant = {Domingus Belo da Cruz – student, 20+ years old},
    speaker = {Domingus Martin [DM] – 24 years old, teacher at SMP. Speaks Tetum, Indonesian, Portuguese and English},
    orthographic_profile = {p/ipa-cleanup}
}

@misc{datasets_Blagar_Bakalang_tsv,
    author = {Robinson, Laura C.},
    year = {2010},
    title = {Field notes on Blagar-Bakalang},
    location = {Bakalang},
    collector = {Robinson, Laura C.},
    orthographic_profile = {p/ipa-cleanup}
}

@misc{datasets_adnhcwordlistfulladangtranscribedbymkjune2017_tsv,
    author = {Choi, Hannah},
    year = {2015},
    title = {Field notes on Adang-Otvai},
    location = {Otvai, Alor},
    collector = {Choi, Hannah},
    date = {2015},
    date_of_transcription = {June 2017},
    transcribed_by = {Klamer, Marian},
    speaker = {Marlon Adang [MA] & Yosmi Riana Wati Adang [WA]},
    orthographic_profile = {p/ipa-cleanup}
}

@misc{datasets_Blagar_Bama_tsv,
    author = {Robinson, Laura C.},
    year = {2010},
    title = {Field notes on Blagar-Bama},
    location = {Bama},
    collector = {Robinson, Laura C.},
    orthographic_profile = {p/ipa-cleanup}
}

@misc{datasets_Blagar_Kulijahi_tsv,
    author = {Robinson, Laura C.},
    year = {2010},
    title = {Field notes on Blagar-Kulijahi},
    location = {Kulijahi},
    collector = {Robinson, Laura C.},
    orthographic_profile = {p/ipa-cleanup}
}

@misc{datasets_Blagar_Nule_tsv,
    author = {Robinson, Laura C.},
    year = {2010},
    title = {Field notes on Blagar-Nule},
    location = {Nule},
    collector = {Laura C. Robinson},
    orthographic_profile = {p/ipa-cleanup}
}

@misc{datasets_Blagar_Tuntuli_tsv,
    author = {Robinson, Laura C.},
    year = {2010},
    title = {Field notes on Blagar-Tuntuli},
    location = {Tuntuli},
    collector = {Laura C. Robinson},
    orthographic_profile = {p/ipa-cleanup}
}

@misc{datasets_Blagar_Warsalelang_tsv,
    author = {Robinson, Laura C.},
    year = {2010},
    title = {Field notes on Blagar-Warsalelang},
    location = {Warsalelang},
    collector = {Laura C. Robinson},
    orthographic_profile = {p/ipa-cleanup}
}

@misc{datasets_Deing_tsv,
    author = {Holton, Gary},
    year = {2010},
    title = {Field notes on Deing},
    location = {Tamakh},
    collector = {Holton, Gary},
    orthographic_profile = {p/ipa-cleanup}
}

@misc{datasets_Hamap_Moru_tsv,
    author = {Baird, Louise},
    year = {2003},
    title = {Field notes on Hamap-Moru},
    location = {Moru},
    collector = {Baird, Louise},
    orthographic_profile = {p/ipa-cleanup}
}

@misc{datasets_Kabola_Monbang_tsv,
    author = {Robinson, Laura C.},
    year = {2010},
    title = {Field notes on Kabola-Monbang},
    location = {Monbang},
    collector = {Laura C. Robinson},
    orthographic_profile = {p/laurarobinson:p/ipa-cleanup}
}

@misc{datasets_Kafoa_Probur_tsv,
    author = {Baird, Louise},
    year = {2003},
    title = {Field notes on Kafoa-Probur},
    location = {Probur},
    collector = {Louise Baird},
    orthographic_profile = {p/ipa-cleanup}
}

@misc{datasets_Kiraman_tsv,
    author = {Holton, Gary},
    year = {2010},
    title = {Field notes on Kiraman},
    location = {Kiraman},
    collector = {Gary Holton},
    orthographic_profile = {p/ipa-cleanup}
}

@misc{datasets_Klon_Bring_tsv,
    author = {Baird, Louise},
    year = {2003},
    title = {Field notes on Klon-Bring},
    location = {Mataraben},
    collector = {Louise Baird},
    orthographic_profile = {p/long-vowels:p/ipa-cleanup}
}

@misc{datasets_Kui_Moru_tsv,
    author = {Holton, Gary},
    year = {2010},
    title = {Field notes on Kui-Moru},
    location = {Moru},
    collector = {Gary Holton},
    orthographic_profile = {p/accent-marks-stress:p/ipa-cleanup}
}

@misc{datasets_Kula_Lantoka_tsv,
    author = {Williams, Nicholas},
    year = {2010},
    title = {Field notes on Kula-Lantoka},
    location_of_recording = {Kalabahi},
    collector = {Nicholas Williams},
    speaker = {Poli Karpus [PK] – born January 1982 in Lantuka},
    orthographic_profile = {p/affricates:p/ipa-cleanup}
}

@misc{datasets_Munaseli_tsv,
    author = {Moro, Francesca},
    year = {2016},
    title = {Field notes on Alor-Munaseli},
    location = {Munaseli, Pantar, Nusa Tenggara Timur, Indonesia; -8,1927045, 124,3070337},
    collector = {Francesca Moro},
    date = {2016-08-06},
    speaker = {Jakobus Lakka [JL] – male, 35 years old},
    orthographic_profile = {p/ipa-cleanup}
}

@misc{datasets_Nedebang_tsv,
    author = {Robinson, Laura C.},
    year = {2010},
    title = {Field notes on Nedebang},
    location = {Balungada},
    collector = {Laura C. Robinson},
    orthographic_profile = {p/accent-marks-stress:p/ipa-cleanup}
}

@misc{datasets_Pandai_tsv,
    author = {Moro, Francesca},
    year = {2016},
    title = {Field notes on Alorese-Pandai},
    location = {Kabir, Pantar, Nusa Tenggara Timur, Indonesia; -8,2436046, 124,2313468},
    collector = {Francesca Moro},
    date = {2016-08-23},
    speaker = {Suriya Mau [SM] – female, 44 years old},
    orthographic_profile = {p/ipa-cleanup}
}

@misc{datasets_Reta_tsv,
    author = {Robinson, Laura C.},
    year = {2010},
    title = {Field notes on Reta},
    location = {Bogakele},
    collector = {Laura C. Robinson},
    orthographic_profile = {p/ipa-cleanup}
}

@misc{datasets_Sar_Adiabang_tsv,
    author = {Robinson, Laura C.},
    year = {2010},
    title = {Field notes on Sar-Adiabang},
    location = {Adiabang},
    collector = {Laura C. Robinson},
    orthographic_profile = {p/ipa-cleanup}
}

@misc{datasets_Sar_Nule_tsv,
    author = {Robinson, Laura C.},
    year = {2010},
    title = {Field notes on Sar-Nule},
    location = {Nule},
    collector = {Laura C. Robinson},
    orthographic_profile = {p/ipa-cleanup}
}

@incollection{datasets_Sika_Tana_Ai_tsv,
    author = {Lewis, E. D.},
    editor = {Tryon, D. T.},
    year = {1995},
    title = {Sika wordlist},
    booktitle = {Comparative Austronesian Dictionary},
    volume = {i},
    note = {fasc. 1 (Trends in Linguistics: Documentation 10)},
    orthographic_profile = {p/ipa-cleanup}
}

@incollection{datasets_Buru_tsv,
    author = {Grimes, Charels E. and Lesnussa, Wesly M.},
    editor = {Tryon, D. T.},
    year = {1995},
    title = {Buru wordlist},
    booktitle = {Comparative Austronesian Dictionary},
    publisher = {Walter De Gruyter},
    volume = {i},
    note = {fasc. 1 (Trends in Linguistics: Documentation 10)},
    orthographic_profile = {p/ipa-cleanup}
}

@incollection{datasets_Wolio_tsv,
    author = {Anceaux, J. C. and van den Berg, René},
    editor = {Tryon, D. T.},
    year = {1995},
    title = {Wolio},
    booktitle = {Comparative Austronesian Dictionary},
    publisher = {Walter De Gruyter},
    volume = {i},
    note = {fasc. 1 (Trends in Linguistics: Documentation 10)},
    orthographic_profile = {p/ipa-cleanup}
}

@incollection{datasets_Roti_tsv,
    author = {Fox, J. J.},
    editor = {Tryon, D. T.},
    year = {1995},
    title = {Roti wordlist},
    booktitle = {Comparative Austronesian Dictionary},
    publisher = {Walter De Gruyter},
    volume = {i},
    note = {fasc. 1 (Trends in Linguistics: Documentation 10)},
    orthographic_profile = {p/ipa-cleanup}
}

@incollection{datasets_Dobel_tsv,
    author = {Hughes, J.},
    editor = {Tryon, D. T.},
    year = {1995},
    title = {Dobel wordlist and introduction},
    booktitle = {Comparative Austronesian Dictionary},
    publisher = {Walter De Gruyter},
    volume = {i},
    note = {fasc. 1 (Trends in Linguistics: Documentation 10)},
    orthographic_profile = {p/ipa-cleanup}
}

@incollection{datasets_Irarutu_tsv,
    author = {Voorhoeve, C. L.},
    editor = {Tryon, D. T.},
    year = {1995},
    title = {Irarutu wordlist and introduction},
    booktitle = {Comparative Austronesian Dictionary},
    publisher = {Walter De Gruyter},
    volume = {i},
    note = {fasc. 1 (Trends in Linguistics: Documentation 10)},
    orthographic_profile = {p/ipa-cleanup}
}

@incollection{datasets_Sawai_tsv,
    author = {Whisler, Ronald and Whisler, Jacqui},
    editor = {Tryon, D. T.},
    year = {1995},
    title = {Sawai},
    booktitle = {Comparative Austronesian Dictionary},
    publisher = {Walter De Gruyter},
    volume = {i},
    note = {fasc. 1 (Trends in Linguistics: Documentation 10)},
    orthographic_profile = {p/ipa-cleanup}
}

@misc{datasets_Teiwa_Lebang_tsv,
    author = {Klamer, Marian},
    year = {2010 and 2016},
    title = {Field notes on Teiwa-Lebang},
    location = {Lebang and Tamalabang},
    collector = {Marian Klamer},
    orthographic_profile = {p/teiwa:p/ipa-cleanup}
}

@misc{datasets_Wersing_Kolana_tsv,
    author = {Holton, Gary},
    year = {2010},
    title = {Field notes on Wersing-Kolana},
    location = {Kolana},
    collector = {Gary Holton},
    date = {2010-05-10},
    orthographic_profile = {p/ipa-cleanup}
}

@misc{datasets_abzatimelangas2010wordlist_tsv,
    author = {Schapper, Antoinette},
    year = {2010},
    title = {Field notes on Abui-Atimelang},
    location = {Atengmelang},
    collector = {Antoinette Schapper},
    date = {2010-07-17},
    speaker = {Semuel Maileti [SM] – born 1971-11-03 in Atengmelang},
    orthographic_profile = {p/ipa-cleanup}
}

@misc{datasets_abzfuimelangas2010wordlist_tsv,
    author = {Schapper, Antoinette},
    year = {2010},
    title = {Field notes on Abui-Fuimelang},
    location = {Fuimelang (Atengmelang)},
    collector = {Antoinette Schapper},
    date = {2010-07-17},
    speaker = {Filmon Benjamin Manikari [FBM] – born 1969 in Fuimelang},
    orthographic_profile = {p/ipa-cleanup}
}

@misc{datasets_abzpetlenggs201505wordlist_tsv,
    author = {Saad, George},
    year = {2015},
    title = {Field notes on Abui-Petleng},
    location = {Petleng; 8.213186,124.589086},
    collector = {George Saad},
    date = {2015-06-28},
    note = {The wordlist is incomplete.},
    speaker = {Kori Manikari [KM]},
    orthographic_profile = {p/ipa-cleanup}
}

@misc{datasets_abztakalelanggs201505wordlist_tsv,
    author = {Saad, George},
    year = {2015},
    title = {Field notes on Abui-Takalelang},
    location = {Takalelang, Alor, NTT; 8.188656,124.626969},
    collector = {George Saad},
    date = {2015-06-23, 2015-07-28},
    speaker = {Dori Lanma [DL]},
    orthographic_profile = {p/ipa-cleanup}
}

@misc{datasets_abzuggs20160303motherlistwithcoresetabuiulaga_tsv,
    author = {Saad, George},
    year = {2016},
    title = {Field notes on Abui-Ulaga},
    location = {Ulaga},
    latitude = {-8.403792},
    longitude = {124.623702},
    collector = {George Saad},
    date = {2016-03-02 and 2016-03-03},
    speaker = {Meriance Karpanegi [MK]},
    orthographic_profile = {p/ulaga-VV:p/ipa-cleanup}
}

@misc{datasets_aolbaranusamk2003wordlist_tsv,
    author = {Klamer, Marian},
    year = {2003},
    title = {Field notes on Alorese-Baranusa},
    location = {Kalabahi, Alor, NTT, Indonesia},
    collector = {Marian Klamer},
    date = {2003-05-26},
    speaker = {Zakiah Djou [ZD] – born 1972-07-09},
    orthographic_profile = {p/ipa-cleanup}
}

@misc{datasets_beupuramk20160511wordlist_tsv,
    author = {Klamer, Marian},
    year = {2016},
    title = {Field notes on Blagar-Pura},
    location = {Dadibira, Pura island},
    location_of_transcription = {Kalabahi, Alor island and Kuta, Bali island},
    transcriber = {Marian Klamer},
    date_of_transcription = {2016-05-24 till 2016-05-27},
    date = {2016-05-10 and 2016-05-11},
    speaker = {Waanisa Djainangga [WD] & Markus Teramahi [MT]},
    orthographic_profile = {p/ipa-cleanup}
}

@misc{datasets_bfnbobonaromk201601wordlist_tsv,
    author = {Klamer, Marian},
    location = {Dili, Timor Leste},
    title = {Field notes on Bunak-Bobonaro},
    year = {2016},
    collector = {Marian Klamer},
    note = {The recording contains different dialects. The lexical differences are often between Suai & Bobonaro/Maliana. Phonological differences include: /ph/ in Suai often corresponds to /f/ in Bobonaro; and /r/ in Suai may correspond to /l/ in Bobonaro.},
    date = {2016-01},
    comments = {Bunak Dialect Bobonaro (Malopeta) -8.439363, 126.982125},
    speaker = {Anabela Maria Santus [AMS] – born 1971},
    orthographic_profile = {p/ipa-cleanup}
}

@misc{datasets_bfnsuaimk201601wordlist_tsv,
    author = {Klamer, Marian},
    location = {Dili, Timor Leste; -9.347048, 125.2717},
    title = {Field notes on Bunak-Suai},
    year = {2016},
    collector = {Marian Klamer},
    date = {2016-01},
    speaker = {Marta Cardoso [MC] – born 1986},
    orthographic_profile = {p/ipa-cleanup}
}

@misc{datasets_ddgmk20160112wordlist_tsv,
    author = {Klamer, Marian},
    location = {Nakroman, Los Palos},
    title = {Field notes on Fataluku},
    year = {2016},
    date = {2016-01-12},
    collector = {Marian Klamer and Benny Delpada},
    transcriber = {Marian Klamer},
    speaker = {Laurentino Tawares [LT] – born 1987, bilingual in Makasae/Fataluku: Makasae home language of parents, Fataluku language of village community, living in Trisula, Los Palos; -8.439363, 126.982125},
    orthographic_profile = {p/ipa-cleanup:p/klamer2016fataluku}
}

@misc{datasets_hwamk20150514wordlist_tsv,
    author = {Klamer, Marian},
    location = {Hewa, Flores Timur},
    title = {Field notes on Hewa},
    collector = {Marian Klamer and Yunus Sulistyono},
    note = {Hewa has a labiodental fricative /ʋ/ & no bilabial fricative /w/.},
    year = {2015},
    date = {2015-05-14},
    speaker = {Maria Ifoni Liwu [MIL] & Ferfin Lia Olon Liwu [FLOL]},
    orthographic_profile = {p/hewa-typos:p/ipa-cleanup}
}

@misc{datasets_idtmk2002wordlistidate_tsv,
    author = {Klamer, Marian},
    location = {Kalohan (desa Bora Mane Lima, close to Laclubar, 3,5 hours from Dili)},
    title = {Field notes on Idate},
    year = {2002},
    collector = {Marian Klamer},
    date = {2002-05-12},
    speaker = {Louis Soares [LS] – 24 years old, nurse},
    orthographic_profile = {p/ipa-cleanup}
}

@misc{datasets_jkamk2016latestkaerawordlistcheckedbymkandjiangjune2017_tsv,
    author = {Klamer, Marian},
    year = {2016},
    date = {2003-2016},
    title = {Field notes on Kaera-Abangiwang},
    note = {This word list has been checked, corrected & recorded in May 2016. The sounds /q/ & /x/ are allophones, they are transcribed variously. Sometimes a sequence /qx/ is heard. Vowel initial words are pronounced with an initial glottal stop which is not phonemic and not transcribed.},
    location = {Abangiwang},
    collector = {Marian Klamer},
    orthographic_profile = {p/jkamk:p/ipa-cleanup}
}

@misc{datasets_kedmk20150521wordlist_tsv,
    author = {Klamer, Marian},
    location = {Leubatang, Kedang, Lembata},
    title = {Field notes on Kedang},
    year = {2015},
    collector = {Marian Klamer and Yunus Sulistyono},
    note = {There is a phonemic distinction between initial syllables that have an onsetless vowel, and initial syllables that have a glottal stop onset.', "There is no phonemic distinction between e'ɛ & o'ɔ and i'ɪ."]},
    date = {2015-05-21},
    speaker = {Manan Yusuf [MY]},
    orthographic_profile = {p/ipa-cleanup}
}

@misc{datasets_kemmk2002wordlist_tsv,
    author = {Klamer, Marian},
    location = {Atabai (2 hours from Dili)},
    title = {Field notes on Kemak},
    year = {2002},
    collector = {Marian Klamer},
    date = {2002-05-09, Thursday},
    assistant = {Alfredo Tawares - student, 25 years old},
    speaker = {Alfredo Manuel Leite [AML] – 48 years old, also speaks Tetum and Indonesian},
    orthographic_profile = {p/ipa-cleanup}
}

@phdthesis{keraf1978,
    author = {Keraf, Gregorius},
    title = {Morfologi Dialek Lamalera},
    abstract = {Tujuan penelitian untuk disertasi ini adalah mencoba mengungkapkan morfologi Dialek Lamalera, sebuah dialek yang dipergunakan penduduk desa Lamalera, yang terletak di pantai Selatan pulau Lembata. Persiapan-persiapan berupa penelitian pendahuluan telah diadakan di Jakarta pada pertengahan tahun 1973 dengan mempergunakan informan penutur asli yang berada di Jakarta. Penelitian dilanjutkan dengan penelitian lapangan selama empat bulan dari bulan Desember 1974 hingga bulan Maret 1975. Dialek Lamalera sebagai obyek penelitian hanya akan bisa dilihat lebih jelas, bila statusnya di antara dialek/bahasa sekitarnya sudah diungkapkan secara lebih pasti. Sebab itu sudah dilakukan pula pencatatan tambahan berupa pengumpulan kosa kata dasar (basic vocabulary) dari 36 desa di Flores Timur. Data-data tersebut menghasilkan suatu klasifikasi linguistis sebagai yang terlihat dalam Lampiran VI. Di sana dapat dilihat dengan jelas di mana tempat dialek Lamalera di antara bahasa-bahasa sekitarnya, yang lazimnya disebut sebagai bahasa Soler. Uraian singkat sebagai latar belakang mengenai bahasa di Flores Timur ini akan dikemukakan dalam no. 4 dan 5. Mengambil sebuah aspek yang lebih sempit dari morfologi Dialek Lamalera kami hindari dengan suatu alasan bahwa literatur mengenai bahasa Solor sangat kurang, sehingga aspek yang lebih sempit ini akan ketiadaan landasan yang lebih kuat. Sebab itu sebagai suatu karya awal yang mencoba melihat aspek bahasa-bahasa ini secara linguistis, kami menganggap perlu mengambil suatu topik yang lebih luas yaitu morfologi. Dengan landasan ini diharapkan akan muncul karya karya baru yang mencoba menganalisa dan mengupas aspek-aspek yang lebih sempit atau lebih khusus pada masa-masa mendatang. Mengapa justru dialek Lamalera? Sebagai alasan pertama dapat dikemukakan bahwa dialek ini merupakan salah satu dari bahasa Lamaholot (istilah yang sekarang dikenal adalah bahasa Solar) sebagai yang pernah diselidiki oleh P.A. Arndt SVD. Dengan demikian hasil penelitian yang dikemukakan dalam uraian ini dapat kiranya dibandingkan dengan kesimpulan-kesimpulan atau deskripsi yang pernah dilakukan itu. Dari sekian banyak dialek/bahasa Lamaholot, dialek Lamalera memperlihatkan identitas sendiri berupa fonem – fonem tertentu (i./f/ dan /.f/) di samping struktur morfologis dan perbendaharaan kata yang khas, bila dibandingkan dengan dialek-dialek atau bahasa-bahasa yang ada di sekitarnya. Ketiga, dalam sejarah Lamalera sudah disebut dalam berita mengenai perkembangan agama Katolik, yaitu mengenai pembunuhan dua orang pastor dalam tahun 1662. Sesudah itu Lamalera perlahan-lahan berkembang menjadi pusat pengembangan keagamaan di pulau Lembata, yang secara resmi ditetapkan sebagai satu paroki pada tahun 1921, dengan pusatnya di Lamalera. Penyampaian pengajaran agama, ibadahibadah keagamaan dilakukan dengan dialek Lamalera ke seluruh pulau ini. Dalam tahun 1937 disusunlah sebuah buku kebaktian Soedoe Horinat yang dipakai pula di semua gereja di seluruh Lembata, dengan mempergunakan dialek Lamalera. Semua kotbah dan injil juga disampaikan dengan dialek ini kepada penganut agama katolik di seluruh pulau Lembata. Sehingga dengan demikian, walaupun tidak menjadi bahasa standar untuk kabupaten Flores Timur, namun sekurang-kurangnya selama puluhan tahun dialek ini memegang peranan yang sangat penting sebagai bahasa ?resmi? dalam bidang keagamaan, termasuk daerah Kedang di ujung timur Lembata, yang secara linguistis sudah termasuk dalam keluarga bahasa yang lain. Alasan lain adalah bahwa dalam waktu yang terbatas tidak akan dicapai hasil yang memuaskan bila peneliti tidak mengenal dan tidak mengetahui semua latar belakang masyarakat yang dapat mempengaruhi analisa bahasa ini. Penulis sendiri adalah seorang penutur asli dialek ini.},
    description = {Word lists from appendix},
    place = {Jakarta},
    year = {1978},
    school = {Universitas Indonesia},
    orthographic_profile = {p/ipa-cleanup:p/breathy}
}

@misc{datasets_kvwhc20151026wlr1884retranscribedbymkjune2017checkedbyjiang_tsv,
    author = {Choi, Hannah},
    location = {Maritaing},
    title = {Field notes on Wersing-Maritaing},
    date_of_transcription = {June 2017},
    collector = {Hannah Choi},
    transcribed_by = {Marian Klamer},
    year = {2015},
    speaker = {John Maubara [JM]},
    orthographic_profile = {p/ipa-cleanup}
}

@misc{datasets_kyohc20151021wlr1884retranscribedbymkandjiangjune2017_tsv,
    author = {Choi, Hannah},
    location = {Fanating},
    title = {Field notes on Klon-Hopter},
    year = {2015},
    date_of_transcription = {June 2017},
    collector = {Hannah Choi},
    transcribed_by = {Marian Klamer},
    date = {2015-10-21},
    speaker = {Yunus Karel Klakik [YKK]},
    orthographic_profile = {p/ipa-cleanup}
}

@misc{datasets_lhhf2015clembatakalikasa2015511wordlist_tsv,
    author = {Fricke, Hanna},
    year = {2015},
    location = {Kalikasa, Kecamatan Atadei, Lembata, NTT, Indonesia},
    title = {Field notes on Lamoholot-Kalikasa},
    collector = {Hanna Fricke},
    date = {2015-05-11, 2015-05-15},
    speaker = {Wilhelmus Weka [WW]},
    orthographic_profile = {p/ipa-cleanup}
}

@misc{datasets_lhhf2016lerek2016222wordlist_tsv,
    author = {Fricke, Hanna},
    location = {Lerek, Kecamatan Atadei, Lembata, NTT, Indonesia},
    title = {Field notes on Lamoholot-Lerek},
    collector = {Fricke, Hanna},
    year = {2015},
    date = {2015-05-16, 2015-05-17},
    note = {FIXME: The original filename indicates 2016-02-22 as date of recording},
    speaker = {Bernardus Boli Koban [BBK] – from Lerek, Kecamatan Atadei, Lembata, NTT, Indonesia & Helena Helu Lajar [HHL] – from Lerek, Kecamatan Atadei, Lembata, NTT, Indonesia},
    orthographic_profile = {p/ipa-cleanup}
}

@misc{datasets_lkamk2002wordlist_tsv,
    author = {Klamer, Marian},
    location = {desa Fahinehan (close to Alas, 7.5 hours from Dili)},
    year = {2002},
    title = {Field notes on Lakalei},
    collector = {Marian Klamer},
    date = {2002-05-13},
    speaker = {Domingus Pinto [DP] – 30 years, university graduate, teacher at Lyceu (‘SMA’), also speakers of Mambai},
    orthographic_profile = {p/ipa-cleanup}
}

@misc{datasets_lmhadmk20150518wordlist_tsv,
    author = {Klamer, Marian},
    location = {Lewat, Adonara},
    year = {2015},
    title = {Field notes on Lamaholot-Adonara},
    collector = {Marian Klamer and Yunus Sulistyono},
    date = {2015-05-18},
    note = {No phonemic use of glottal stop in word initial position. Glottal stop is phonemic in word final position.', 'No phonemic distinction between ɑ/a, ɔ/o, ɛ/e, ɪ/i; phonemic distinction between ɜ/schwa versus ɛ/e.', 'Nasal vowels are likely not phonemic but are a merger of word/syllable final nasal with preceding vowel.},
    speaker = {Elvis Albertus Bin Toni [EAT] & Gabriel Kerong Ama [GKA] & Thomas Sabon Luli [TSL]},
    orthographic_profile = {p/ipa-cleanup}
}

@misc{datasets_lmhlimk20150524wordlist_tsv,
    author = {Klamer, Marian},
    location = {Eputobi},
    title = {Field notes on Lamaholot-Lewoingu},
    year = {2015},
    collector = {Marian Klamer and Yunus Sulistyono},
    note = {Glottal stop in word initial position is not phonemic and has not been transcribed in that position. It is phonemic in word medial and final position.', 'There is a phonemic distinction between schwa and e/ɛ and a/ɑ. There is no phonemic distinction between the o-ɔ, e-ɛ and a-ɑ.},
    date = {2015-05-23},
    speaker = {Bernardus Boli Manu [BBM] & Mariyati Manuk [MM] & Yohanes Ola Manuk [YOM] & Augustinus Riwu [AR]},
    orthographic_profile = {p/ipa-cleanup}
}

@misc{datasets_mgmmk2002wordlist_tsv,
    author = {Klamer, Marian},
    location = {Ainaro (4 hours from Dili)},
    title = {Field notes on Mambai},
    year = {2002},
    collector = {Marian Klamer},
    date = {2002-05-14, Tuesday},
    assistant = {Jorge de Orleans – student, 20+ years old},
    speaker = {Cesario Magno Sarmento [CMS] – 54 years old, director Presecondaria (SMP), speaks Indonesian and Portuguese fluently},
    orthographic_profile = {p/ipa-cleanup}
}

@misc{datasets_mkzmk20160112wordlist_tsv,
    author = {Klamer, Marian},
    location = {Nakroman, Los Palos},
    title = {Field notes on Makasae},
    year = {2016},
    collector = {Marian Klamer and Benny Delpada},
    date = {2016-01-12},
    speaker = {Laurentino Tawares [LT] – born 1987, living in Trisula, Los Palos, -8.439363, 126.982125},
    orthographic_profile = {p/ipa-cleanup}
}

@misc{WillemsenRetaPura,
    author = {Willemsen, Jeroen},
    alternative_language_name = {Abang gahur (village language)},
    title = {Field notes on Reta},
    year = {2016},
    latitude = {-8.22},
    longitude = {124.36},
    collector = {Jeroen Willemsen},
    transcribed_by = {Jeroen Willemsen},
    location = {Meng Abang (thatching village), Pura},
    note = {list translated by Paulus Hinadonu, Joi Dakamoly, Aser Tododjahi, Jeroen Willemsen},
    date = {17-10-2016},
    speaker = {Paulus Hinadonu [PH] – male, born 12-07-1950},
    orthographic_profile = {p/ipa-cleanup}
}

@book{datasets_skihf2013wordlist_tsv,
    author = {Fricke, Hanna},
    title = {Topics in the grammar of Hewa: A variety of Sika in Eastern Flores, Indonesia},
    year = {2014},
    address = {Munchen},
    publisher = {Lincom Europa},
    orthographic_profile = {p/ipa-cleanup}
}

@book{said1977bugis,
    author = {Said, D. M. and Ide, M.},
    title = {Kamus Bahasa Bugis-Indonesia},
    year = {1977},
    address = {Jakarta},
    publisher = {Pusat Pembinaan dan Pengembangan Bahasa, Departemen Pendidikan dan Kebudayaan},
    orthographic_profile = {p/ipa-cleanup}
}

@book{samely2013kedang,
    author = {Samely, Ursula and Barnes, R. H.},
    title = {A dictionary of the Kedang language : Kedang-Indonesian-English},
    year = {2013},
    address = {Leiden},
    publisher = {Brill},
    orthographic_profile = {p/ipa-cleanup}
}

@book{pampus2010lewolema,
    author = {Pampus, Karl-Heinz},
    title = {Koda Kiwan: Kamus Bahasa Lamaholot, Dialek Lewolema, Flores Timur},
    year = {2010},
    address = {Frankfurt am Main},
    publisher = {Frobenius-Institut},
    orthographic_profile = {p/ipa-cleanup}
}

@book{arndt1933lio,
    author = {Arndt, Paul},
    title = {Li'onesisch-deutsches wörterbuch},
    year = {1933},
    address = {Ende-Flores},
    publisher = {Arnoldus Druckerei},
    orthographic_profile = {p/ipa-cleanup:p/prenas}
}

@book{hull1999tetum,
    author = {Hull, Geoffrey},
    title = {Standard Tetum-English dictionary},
    year = {1999},
    address = {Sydney},
    publisher = {Allen & Unwin in association with the University of Western Sydney},
    orthographic_profile = {p/ipa-cleanup}
}

@book{monteiro1985tetun,
    author = {Monteiro, Fransiskus},
    title = {Kamus Tetun-Indonesia},
    year = {1985},
    address = {Jakarta},
    publisher = {Pusat Pembinaan dan Pengembangan Bahasa Departemen Pendidikan dan Kebudayaan},
    orthographic_profile = {p/ipa-cleanup}
}

@book{anceaux1987wolio,
    author = {Anceaux, Johannes Cornelis},
    title = {Wolio dictionary (Wolio-English-Indonesian) = Kamus bahasa Wolio (Wolio-Inggeris-Indonesia)},
    year = {1987},
    address = {Dordrecht},
    publisher = {Foris},
    orthographic_profile = {p/ipa-cleanup}
}

@book{ismail1985bima,
    author = {Ismail, Mansyur},
    title = {Kamus Bima-Indonesia},
    year = {1985},
    address = {Jakarta},
    publisher = {Pusat Pembinaan dan Pengembangan Bahasa Departemen Pendidikan dan Kebudayaan},
    orthographic_profile = {p/ismail1985bima:p/ipa-cleanup:p/prenas}
}

@book{pikkert1994tidore,
    author = {Pikkert, Joost J.J. and Pikkert, Cheryl M. and Mahifa, Husain A.},
    title = {Kamus bahasa Tidore, Indonesia, Inggris},
    year = {1994},
    address = {Tidore},
    publisher = {Pemerintah Daerah Tingkat II Halmahera Tengah},
    orthographic_profile = {p/ipa-cleanup}
}

@book{adriani1928baree,
    author = {Adriani, Nicolaus},
    title = {Bare'e-Nederlandsch woordenboek, met Nederlandsch-Bare'e register},
    year = {1928},
    address = {Leiden},
    publisher = {Koninklijk Bataviaasch Genootschap van Kunsten en Wetenschappe},
    orthographic_profile = {p/ipa-cleanup}
}

@misc{datasets_swthc20151026sawilawordlistcheckedbymkandjiangjune2017_tsv,
    author = {Choi, Hannah},
    year = {2015},
    date = {2015-10-26},
    title = {Field notes on Sawila},
    date_of_transcription = {June 2017},
    collector = {Hannah Choi},
    transcribed_by = {Marian Klamer},
    speaker = {Oktofianus Banik [OB]},
    orthographic_profile = {p/ipa-cleanup}
}

@misc{datasets_tdtterikviquequemk20160105wordlist_tsv,
    author = {Klamer, Marian},
    year = {2016},
    location = {Dili, Timor Leste},
    title = {Field notes on Tetun Terik-Viqueque},
    collector = {Marian Klamer},
    date = {2016-01-05},
    speaker = {Pedro Suares Pintu [PSP] – born 1984, from Viqueque - Karau Balo, presently lives in Dili, studies Agriculture at the university' & Marselinus Soares [MS] – born 1983, from Viqueque-Uma Wain Kraik-Aldea Loho, previous education primary school class 5, presently lives in Dili and works as a labourer'},
    orthographic_profile = {p/ipa-cleanup}
}

@misc{datasets_tdttetundilimk2002wordlist_tsv,
    author = {Klamer, Marian},
    year = {2002},
    location = {Dili},
    title = {Field notes on Tetun Dili},
    collector = {Marian Klamer},
    date = {2002-05-16},
    speaker = {Erçilio Freitas da Costa [EFC] – 28 years old. Does not speak any local vernacular besides Tetun Dili. Speaks Indonesian, and a little English. Born in Viqueque, grew up in Dili. Lives in Dili, Santa Cruz. Highest education SMA, in training as policeman. Worked as driver and assisted in the interviews during the surveys.'},
    orthographic_profile = {p/ipa-cleanup}
}

@misc{datasets_tdttetunteriksuaimk20160105wordlist_tsv,
    author = {Klamer, Marian},
    year = {2016},
    location = {Dili, Timor Leste},
    title = {Field notes on Tetun Terik-Suai},
    collector = {Marian Klamer},
    date = {2016-01-05},
    speaker = {Aurelia Mendonca Soares [AMS] – born 1989, originally from Suai. Holds a BA in Oil and Gas (Perminyakaan), previously a teacher in Perminyakaan, now unemployed.},
    orthographic_profile = {p/ipa-cleanup}
}

@misc{datasets_tkdmk2002wordlist_tsv,
    author = {Klamer, Marian},
    year = {2002},
    location = {Mauboke (west of Liquica, 1 hour from Dili)},
    title = {Field notes on Tokodede},
    collector = {Marian Klamer},
    date = {2002-05-10},
    assistant = {Maria Pareira Lobato - student, 26 years old},
    speaker = {Mario Ataidi do Rego [MAR] – 70 years old, farmer, illiterate. Speaks Tetum, a little Indonesian and Portuguese},
    orthographic_profile = {p/ipa-cleanup}
}

@misc{datasets_tpghcfullwordlistkulatranscribedbymk2june2017_tsv,
    author = {Choi, Hannah},
    location = {Lantoka, Alor},
    title = {Field notes on Kula-Lantoka},
    date_of_transcription = {June 2017},
    year = {2015},
    collector = {Hannah Choi},
    transcribed_by = {Marian Klamer},
    date = {2015},
    speaker = {Penipius Mosali [PM]},
    orthographic_profile = {p/ipa-cleanup}
}

@book{datasets_westernpantar_tsv,
    author = {Holton, Gary and Lamma Koly, Mahalalel},
    year = {2008},
    title = {Kamus Pengantar Bahasa Pantar Barat (Tubbe-Mauta-Lamma)},
    publisher = {Unit Bahasa dan Budaya, GMIT},
    address = {Kupang},
    date_of_transcription = {2017-01},
    orthographic_profile = {p/accent-marks-stress:p/ipa-cleanup}
}

@misc{datasets_woi2016wordlistkamangatoitaafulllist_tsv,
    author = {Schapper, Antoinette},
    title = {Field notes and dictionary on Kamang-Atoitaa},
    collector = {Antoinette Schapper},
    transcriber = {Emily Maas},
    year = {2010},
    date_of_transcription = {2016-12},
    location = {Atoitaa},
    date = {2010-2011},
    orthographic_profile = {p/ipa-cleanup}
}

@book{datasets_Kedang_Leuwayang_tsv,
    author = {Samely, Ursula},
    credit = {Bibentry from Glottolog 3.1 edited by Hammarström, Harald & Bank, Sebastian & Forkel, Robert & Haspelmath, Martin},
    address = {Hamburg},
    note = {PhD from JWG U Frankfurt am Main 1989.},
    number = {46},
    pages = {xi+235},
    publisher = {Helmut Buske},
    series = {Forum phoneticum},
    title = {Kedang (Eastern Indonesia), some aspects of its grammar},
    volume = {46},
    year = {1991},
    fn = {papua/samely_kedang1991.pdf, papua/samely_kedang1991pages.pdf},
    hhtype = {grammar},
    inlg = {English [eng]},
    isbn = {9783875480160},
    lgcode = {Kedang [ksx]},
    location = {Hamburg},
    macro_area = {Papunesia},
    oclc = {28722472},
    owner = {langsci},
    src = {hh, langsci, wals},
    subject_headings = {Kedang language-Grammar, Indonesia-Languages-Grammar},
    timestamp = {2015-11-18 15:17:28},
    uselessnote = {PhD from JWG U Frankfurt am Main 1989.},
    orthographic_profile = {p/ipa-cleanup}
}

@book{datasets_greenbook,
    author = {Klamer, Marian},
    year = {2014},
    address = {Berlin},
    publisher = {Language Science Press},
    title = {The Alor-Pantar languages: History and typology},
    orthographic_profile = {p/ipa-cleanup}
}

@incollection{datasets_greenbook_proto_AP_tsv,
    author = {Holton, Gary and Robinson, Laura C.},
    editor = {Klamer, Marian},
    title = {The internal history of the Alor-Pantar language family},
    booktitle = {The Alor-Pantar languages: History and typology},
    publisher = {Language Science Press},
    year = {2014},
    series = {3},
    chapter = {2},
    pages = {55–98},
    address = {Berlin},
    edition = {1},
    orthographic_profile = {p/greenbook:p/ipa-cleanup}
}

@incollection{datasets_greenbook_proto_TAP_tsv,
    author = {Schapper, Antoinette and Huber, Juliette and van Engelhoven, Aone},
    editor = {Klamer, Marian},
    title = {The relatedness of Timor-Kisar and Alor-Pantar languages},
    booktitle = {The Alor-Pantar languages: History and typology},
    publisher = {Language Science Press},
    year = {2014},
    series = {3},
    chapter = {3},
    pages = {99-154},
    address = {Berlin},
    edition = {1},
    orthographic_profile = {p/greenbook:p/ipa-cleanup}
}

@misc{LexStat,
    title = {Automatic cognate codes using LexStat},
    year = {2017},
    orthographic_profile = {p/ipa-cleanup}
}

@misc{transcription_of_indonesian_glosses,
    author = {Klamer, Marian and Wu, Jiang and Edwards, Owen},
    license = {CC-BY 4.0},
    year = {2017},
    note = {The Indonesian glosses of the LexiRumah concept list, transcribed into standard Indonesian pronounciation by Wu, Jiang. The Indonesian glosses were collated from various sources – dictionaries, older word lists, personal communication with native speakers.},
    title = {LexiRumah concept list Indonesian glosses},
    shorttitle = {LexiRumah-Indonesian},
    url = {http://www.model-ling.eu/lexirumah/parameters},
    transcribed_by = {Wu, Jiang},
    orthographic_profile = {p/ipa-cleanup}
}

@book{aokinakagawa1993ende,
    author = {Aoki, Eriko and Nakagawa, Satoshi},
    publisher = {unpublished},
    title = {Endenese-English Dictionary},
    year = {1993},
    orthographic_profile = {p/ende:p/prenas}
}

@misc{474568,
    author = {Baird, Louise},
    title = {A grammar of Kéo: An Austronesian language of East Nusantara},
    lgcode = {Ke'o [xxk] (computerized assignment from "nusantara;keo")},
    year = {2002},
    inlg = {English [eng]},
    hhtype = {grammar (computerized assignment from "grammar")},
    src = {langsci},
    type = {phdthesis},
    institution = {Australian National University},
    orthographic_profile = {p/keo:p/ipa-cleanup:p/prenas}
}

@book{112149,
    author = {Verheijen, Jilis A. J.},
    pages = {xiv+260},
    isbn = {9789024761807},
    number = {96},
    lgcode = {Komodo [kvh]},
    src = {hh, langsci},
    volume = {96},
    hhtype = {ethnographic;grammar_sketch;text;dictionary},
    macro_area = {Papunesia},
    address = {The Hague},
    publisher = {Martinus Nijhoff},
    oclc = {780092537},
    year = {1982},
    location = {The Hague},
    series = {Verhandelingen van het Koninklijk Instituut voor Taal-, Land- en Volkenkunde},
    title = {Komodo: Het Eiland, Het Volk en De Taal},
    fn = {papua/verheijen_komodo1982pages.pdf, papua/verheijen_komodo1982.pdf},
    inlg = {Dutch [nld]},
    orthographic_profile = {p/komodo:p/ipa-cleanup:p/prenas}
}

@misc{fieldwork_lio_wordlist,
    author = {Elias, Alexander},
    collector = {Elias, Alexander},
    year = {2017},
    longitude = {121.66},
    date = {2017-08-20},
    title = {Lio Wordlist},
    transcribed_by = {Elias, Alexander},
    location = {Ende, Flores, NTT, Indonesia},
    date_of_transcription = {2017-11},
    latitude = {-8.84},
    speaker = {Dole, Ferdinandus [FD], also known as Edy, male, 41 years old, professor of education at the University of Flores, speaks Lio, Indonesian and English & Lero, Madalena, female, 62 years old, mother of FD, retired SMA elementary school teacher in Detukeli, speaks Lio and Indonesian},
    orthographic_profile = {p/ipa-cleanup:p/prenas:p/CFlores}
}

@book{478432,
    author = {Verheijen, Jilis A. J.},
    volume = {1},
    hhtype = {dictionary (computerized assignment from "kamus")},
    title = {Kamus Manggarai: Manggarai-Indonesia & Indonesia-Manggarai},
    location = {'s-Gravenhage},
    publisher = {Nijhoff},
    src = {langsci},
    lgcode = {Manggarai [mqy] (computerized assignment from "manggarai")},
    year = {1967},
    orthographic_profile = {p/ipa-cleanup:p/manggarai:p/prenas}
}

@misc{fieldwork_nage_wordlist,
    author = {Elias, Alexander},
    title = {Nage Wordlist recorded in Ondorea Barat},
    collector = {Elias, Alexander},
    location = {Nangamboa, Ondorea Barat, Nangapanda, Ende, Flores, NTT, Indonesia},
    date_of_transcription = {2017-11},
    date = {2017-08-04},
    speaker = {Mbu'u, Urbanus [UM], male, at least 60 years old, local traditional leader (mosa daki), speaks Nage and Indonesian},
    transcribed_by = {Elias, Alexander},
    latitude = {-8.79},
    longitude = {121.42},
    year = {2017},
    orthographic_profile = {p/ipa-cleanup:p/prenas}
}

@book{96970,
    author = {Arndt, Paul},
    title = {Wörterbuch der Ngadhasprache},
    mpi_eva_library_shelf = {PL 5432 .Z5 ARN 1961},
    inlg = {German [deu]},
    class_loc = {PL5432.Z5},
    document_type = {B},
    volume = {15},
    publisher = {Anthropos Institut},
    number = {15},
    lgcode = {Ngad'a [nxg]},
    series = {Studia Instituti Anthropos},
    subject_headings = {Ngada language?Dictionaries?German, Ngada language, Ngada language?Dictionaries?German ? Ngada language},
    pages = {646},
    hhtype = {dictionary (computerized assignment from "worterbuch")},
    location = {Posieux (Fribourg, Suisse)},
    macro_area = {Papunesia},
    src = {langsci, mpieva},
    year = {1961},
    address = {Posieux (Fribourg, Suisse)},
    orthographic_profile = {p/ipa-cleanup:p/ngadha:p/prenas}
}

@misc{fieldwork_ngao_oja_wordlist,
    author = {Elias, Alexander},
    latitude = {-8.84},
    longitude = {121.67},
    date = {2017-07-13},
    collector = {Elias, Alexander},
    date_of_transcription = {2017-11},
    transcribed_by = {Elias, Alexander},
    year = {2017},
    speaker = {Dei, Dominikus [DD], male, 59 years old, speakers Nga'o and Indonesian},
    title = {Wordlist of Oja Nga'o},
    location = {Ende, Flores, NTT, Indonesia},
    orthographic_profile = {p/ipa-cleanup:p/CFlores:p/prenas}
}

@misc{fieldwork_ngao_watumite_wordlist,
    author = {Elias, Alexander},
    date = {2017-07-13},
    longitude = {121.67},
    year = {2017},
    location = {Ende, Flores, NTT, Indonesia},
    transcribed_by = {Elias, Alexander},
    collector = {Elias, Alexander},
    latitude = {-8.84},
    title = {Wordlist of Watumite Nga'o},
    speaker = {Mbewu, Veronika [VM], female, 53 years old, teacher at SMA high school, speaks Nga'o and Indonesian},
    date_of_transcription = {2017-11},
    orthographic_profile = {p/ipa-cleanup:p/CFlores:p/prenas}
}

@article{110693,
    author = {Taber, Mark},
    inlg = {English [eng]},
    fn = {papua/taber_better1993.zip, papua/taber_better1993.pdf},
    lgcode = {Oirata [oia], Iliun [ilu], Tugun [tzn], Perai [wet], Aputai [apx], Talur = Galoli-Talur [gal], Kisar [kje], Roma [rmm], Luang [lex], East Damar [dmr], Teun = Te'un [tve], Nila [nil], Serua [srw], West Damar [drn], Dawera-Daweloor [ddw], Dai [dij], Babar-North [bcd], Babar-Southeast [vbb], Serili [sve], Masela-East [vme], Masela-Central [mxz], Emplawas [emw], Tela-Masbuar [tvm], Imroing [imr]},
    number = {2},
    title = {Toward a better understanding of the Indigenous Languages of Southwestern Maluku},
    volume = {32},
    src = {hh},
    journal = {Oceanic Linguistics},
    pages = {389-441},
    year = {1993},
    macro_area = {Papunesia},
    hhtype = {overview;comparative;wordlist},
    orthographic_profile = {p/ipa-cleanup}
}

@book{144429,
    author = {Donohue, Mark},
    hhtype = {dictionary},
    title = {Palu'e Dictionary},
    macro_area = {Papunesia},
    inlg = {English [eng]},
    src = {hh},
    publisher = {Electronic Edition 1.0},
    fn = {papua/donohue_palue-dictionary2003_o.pdf, papua/donohue_palue2003.zip},
    year = {2003},
    lgcode = {Palu'e [ple]},
    orthographic_profile = {p/palue:p/ipa-cleanup:p/prenas}
}

@misc{474483,
    author = {Arka, I Wayan and Seda, Fransiscus and Gelang, Antonius and Nani, Yohanes and Ture, Ivan},
    title = {A Rongga-English dictionary with an English-Rongga finderlist},
    inlg = {English [eng]},
    url = {http://chl.anu.edu.au/linguistics/projects/iwa/Web-Pages/RonggaDictionary2007.pdf},
    hhtype = {dictionary (computerized assignment from "dictionary")},
    lgcode = {Rongga [ror] (computerized assignment from "rongga")},
    year = {2007},
    src = {langsci},
    orthographic_profile = {p/rong1269:p/prenas}
}

@misc{fieldwork_soa_wordlist,
    author = {Elias, Alexander},
    latitude = {-8.84},
    year = {2017},
    date = {2017-07-13},
    speaker = {Yosef Fra'e, male, 36 years old, self-employed vendor, speaks So'a and Indonesian},
    longitude = {121.65},
    collector = {Elias, Alexander},
    date_of_transcription = {2017-11},
    transcribed_by = {Elias, Alexander},
    title = {Wordlist of Soa},
    location = {Ende, Flores, NTT, Indonesia},
    orthographic_profile = {p/ipa-cleanup:p/prenas}
}

@misc{fieldwork_sar,
    author = {Klamer, Marian},
    date_of_transcription = {2018-06-30},
    location = {Kupang, Timor, Nusa Tenggara Timur, Indonesia},
    title = {Field notes on Sar},
    date = {2018-05-10 & 2018-05-11},
    speaker = {Lembolang, Henrik - male, born 1947, other languages spoken: Indonesian (with children), a bit of Luul (language of wife). He came down from Sargang, the village where Sar was spoken, in 1965, and now stays in Nule. In Nule, the original language is Blagar, but there are also speakers of Teiwa and Luul: these are the women who married men from Nule. The language Teiwa is originally from Lebang, Luul originally from Lalafang (or Lelangabang, a Blagar word). The father of Henrik Lambolang was a speaker of Sar, his mother was a speaker of Teiwa, but at home his parents spoke Sar with the children. His brothers moved to Lebang and do not use Sar anymore. They now speak Teiwa, and with their wives who are from Lalafang, they speak Luul. Henrik Lembolang went to primary school in Tamalabang from 1954-1960. He has been a farmer from when he finished primary school. Stayed in Kupang from 1980-1994 because of health issues. Place(s) where Sar was spoken: Formerly in Sargang, Pantar island. However the people from Sargang moved down to Nule in 1965.},
    transcribed_by = {Klamer, Marian},
    collector = {Klamer, Marian & Sir, Amos},
    year = {2018}
}

@misc{LexStat-201809,
    year = {2018}
}

@misc{ed17-AmarasiDictionary,
    author = {Edwards, Owen and Bani, Heronimus},
    orthographic_profile = {p/morphology:p/westtimor},
    date = {2017},
    collector = {Edwards, Owen},
    year = {2017},
    url = {http://catalog.paradisec.org.au/collections/OE1/items/AmarasiDictionary},
    latitude = {-10.243786},
    longitude = {123.872438},
    location = {Koro'oto (kampung), Nekmese (desa), Amarasi Selatan (kecamatan), Kupang (kabupaten), Timor, Nusa Tenggara Timur, Indonesia},
    transcribed_by = {Edwards, Owen},
    title = {Amarasi Dictionary}
}

@misc{ta16-DelaDictionary,
    author = {Tamelan, Thersia},
    transcribed_by = {Tamelan, Thersia},
    title = {Dela Dictionary},
    collector = {Tamelan, Thersia},
    year = {2016},
    date = {16/08/2016},
    orthographic_profile = {p/ipa-cleanup:p/dela-lole-tii:p/westtimor:p/prenas:p/long-vowels:p/morphology}
}

@book{gr08,
    author = {Grimes, Charles E. and Ranoh, Ayub and Aplugi, Helena},
    url = {http://e-kamus2.org/Dhao Lexicon/lexicon/main.htm},
    year = {2008},
    address = {Kupang},
    title = {Lii Dhao (Ndao) Online Dictionary},
    isbn = {978-1-86892-592-6},
    publisher = {UBB-GMIT},
    orthographic_profile = {p/long-vowels:p/dhao:p/westtimor:p/morphology:p/word-initial-glottal-stop:p/word-initial-pharyngeal:p/prenas}
}

@book{gr08-hawu,
    author = {Grimes, Charles E. and Lado, Bernadus and Ly, Thomas and Tari, Simon},
    year = {2008},
    title = {Lii Hawu (Sabu) Online Dictionary},
    address = {Kupang},
    publisher = {UBB-GMIT},
    isbn = {978-1-86892-595-7},
    url = {http://e-kamus2.org/Hawu Lexicon/lexicon/main.htm},
    orthographic_profile = {p/long-vowels:p/hawu:p/westtimor:p/morphology:p/word-initial-glottal-stop}
}

@book{jo47,
    author = {de Josselin de Jong, J. P. B.},
    title = {Studies in Indonesian Culture II: The community of Erai (Wetar) (Texts and Notes)},
    volume = {2},
    orthographic_profile = {p/jo47:p/morphology},
    publisher = {Noord-Hollandsche Uitgevers-Maatschappij},
    address = {Amsterdam},
    series = {Verhandelingen van het Koninklijke Nederlandsche Akademie van Wetenschappen, Adf. Letterkunde: Nieuwe Reeks},
    year = {1947}
}

@misc{ed18-KemakKailakuWordlist,
    author = {Edwards, Owen},
    url = {http://catalog.paradisec.org.au/collections/OE8/items/kem20180110\_KailakuWordlist},
    speaker = {Karel Mau},
    longitude = {125.127782},
    collector = {Edwards, Owen},
    title = {Kemak Kailaku wordlist},
    latitude = {-8.999982},
    location = {Maumutin Desa},
    transcribed_by = {Edwards, Owen},
    date = {10/01/2018},
    orthographic_profile = {p/westtimor:p/long-vowels:p/morphology},
    year = {2018}
}

@misc{za14-LoleDictionary,
    author = {Zacharias, Albert and Balukh, Adika Getroida and Balle, Misriani and Banamtuan, Johnny M.},
    title = {Lole Dictionary},
    year = {2014},
    collector = {Zacharias, Albert and Balukh, Adika Getroida and Balle, Misriani and Banamtuan, Johnny M.},
    transcribed_by = {Balukh, Adika Getroida},
    orthographic_profile = {p/dela-lole-tii:p/westtimor:p/prenas:p/long-vowels:p/morphology}
}

@misc{na14-RikouDictionary,
    author = {Nako, Yustin Marince and Nako, Paulus and Balle, Misriani and Banamtuan, Johnny M.},
    year = {2014},
    title = {Rikou Dictionary},
    transcribed_by = {Nako, Yustin Marince},
    collector = {Nako, Yustin Marince and Nako, Paulus and Balle, Misriani and Banamtuan, Johnny M.},
    orthographic_profile = {p/westtimor:p/prenas:p/long-vowels:p/morphology}
}

@misc{gr14-TiiDictionary,
    author = {Grimes, Charles E. and Cheng, Evelyn and Hayer-Pah, Enna Adelaide and Pandie, Jonathan and Mulosing, Neng and Banamtuan, Johnny M.},
    title = {Tii Dictionary},
    year = {2014},
    transcribed_by = {Banamtuan, Johnny M.},
    collector = {Grimes, Charles E. and Cheng, Evelyn and Hayer-Pah, Enna Adelaide and Pandie, Jonathan and Mulosing, Neng and Banamtuan, Johnny M.},
    orthographic_profile = {p/dela-lole-tii:p/westtimor:p/prenas:p/long-vowels:p/morphology}
}

@incollection{hi06,
    editor = {Maurício C. A., Belo and Bowden, John and Hajek, John and Himmelmann, Nikolaus P. and Tilman, Alexandre V.},
    author = {Himmelmann, Nikolaus P. and Bowden, John and Belo, Maurício C. A. and Hajek and Tilman, John and Alex and Freitas, Alex},
    publisher = {DoBeS Archive MPI Nijmegen},
    title = {Waima'a lexical database},
    booktitle = {DoBeS Waima'a Documentation},
    orthographic_profile = {p/decapitalize:p/long-vowels:p/himmelman:p/morphology}
}

@misc{ed18-LongWelaunWordlist,
    author = {Edwards, Owen},
    longitude = {124.985028},
    speaker = {Maria Isabella Mau - female 34 years old \& Fernika Leu - female 25 years old},
    title = {Long Welaun wordlist from Oele'u},
    transcribed_by = {Owen Edwards},
    url = {http://catalog.paradisec.org.au/collections/OE8/items/Welaun20180111\_OeleuLongWdlst},
    latitude = {-9.087594},
    orthographic_profile = {p/long-vowels:p/morphology},
    collector = {Owen Edwards},
    date = {11/01/2018},
    location = {Oele'u, Bauho, Tasifeto Timur, Belu, Timor, Nusa Tenggara Timur},
    year = {2018}
}

@book{jo87,
    author = {de Josselin de Jong, J. P. B.},
    title = {Wetan fieldnotes: Some eastern Indonesian texts with linguistic notes and a vocabulary},
    year = {1987},
    address = {Dordrecht-Holland},
    orthographic_profile = {p/akut-means-gls:p/long-vowels:p/macron-means-long:p/morphology},
    publisher = {Foris Publications}
}

@misc{corr,
    author = {Edwards, Owen},
    title = {Corrections to LexiRumah forms}
}

@misc{fieldwork_kalamang_lexirumah,
    author = {Visser, Eline},
    collector = {Visser, Eline},
    date = {2018},
    date_of_transcription = {2018-11},
    latitude = {-3.481154},
    location = {Mas village, Karas island, Fakfak regency, West-Papua province, Indonesia},
    longitude = {132.721147},
    speaker = {Yarkuran, Fajaria – from Mas, born 1973, speaks Kalamang and Indonesian and some Geser-Gorom & Gosek, Kamaruddin – from Mas, born first half 1940s, speaks Kalamang and Indonesian and some Moluccan languages & Yorkuran, Hair – from Mas, born 1947, speaks Kalamang and Indonesian},
    title = {Field notes on Kalamang},
    transcribed_by = {Visser, Eline},
    url = {http://catalog.paradisec.org.au/collections/ev1},
    year = {2018}
}

@misc{fieldwork_Kusa-Manea,
    author = {Edwards, Owen},
    collector = {Edwards, Owen},
    date = {2018-05-27 & 2018-05-28},
    latitude = {-8.2222047},
    location = {Lexirumah, Alor, Nusa Tenggara Timur, Indonesia},
    longitude = {124.4084444},
    orthographic_profile = {p/ipa-cleanup},
    speaker = {Aloyisius Nurak, Manuel Un Bria, Emerentiana Uduk},
    title = {Field notes on Kusa-Manea},
    transcribed_by = {Edwards, Owen},
    year = {2017}
}

@misc{fieldwork_uruangnirin_lexirumah,
    author = {Visser, Eline},
    collector = {Visser, Eline},
    date = {2018},
    date_of_transcription = {2018-12},
    latitude = {-3.424480},
    location = {recorded in Mas village, Karas islands, Fakfak regency, West-Papua province, Indonesia. Uruangnirin is spoken on the two eastern Karas Islands, in the villages Tarak, Tuburuasa, Faur and Kiaba, Fakfak regency, West-Papua province, Indonesia.},
    longitude = {132.744455},
    speaker = {Kanabaraf, Nurma - born 1975 in Mas, Karas. Father from Kiaba, Karas and mother from Mas, Karas. Speaks Kalamang, Uruangnirin and Indonesian.},
    title = {Field notes on Uruangnirin},
    transcribed_by = {Visser, Eline},
    year = {2018}
}

@misc{klamer2018sar,
    author = {Klamer, Marian},
    collector = {Klamer, Marian and Sir, Amos},
    date = {2018-05-10 & 2018-05-11},
    date_of_transcription = {2018-06-30},
    latitude = {-8,339566},
    location = {Kupang, Timor, Nusa Tenggara Timur, Indonesia},
    longitude = {124,199359},
    speaker = {Lembolang, Henrik - male, born 1947, other languages spoken: Indonesian (with children), a bit of Luul (language of wife). He came down from Sargang, the village where Sar was spoken, in 1965, and now stays in Nule. In Nule, the original language is Blagar, but there are also speakers of Teiwa and Luul: these are the women who married men from Nule. The language Teiwa is originally from Lebang, Luul originally from Lalafang (or Lelangabang, a Blagar word). The father of Henrik Lambolang was a speaker of Sar, his mother was a speaker of Teiwa, but at home his parents spoke Sar with the children. His brothers moved to Lebang and do not use Sar anymore. They now speak Teiwa, and with their wives who are from Lalafang, they speak Luul. Henrik Lembolang went to primary school in Tamalabang from 1954-1960. He has been a farmer from when he finished primary school. Stayed in Kupang from 1980-1994 because of health issues. Place(s) where Sar was spoken: Formerly in Sargang, Pantar island. However the people from Sargang moved down to Nule in 1965.},
    title = {Field notes on Sar},
    transcribed_by = {Klamer, Marian},
    year = {2018}
}

@book{pe06,
    author = {Penn, David Trelly},
    comment = {Honours Thesis, The University of New England},
    orthographic_profile = {p/ipa-cleanup},
    title = {Itroducing Dadu’a: Uma língua de Timor-Leste},
    year = {2006}
}

@Article{ed18c,
    author = {Edwards, Owen},
    year = {2018},
    title = {Preliminary Report on Funai Helong},
    journal = {NUSA: Linguistic studies of languages in and around Indonesia},
    volume = {65},
    pages = {1-27},
    url = {http://repository.tufs.ac.jp/handle/10108/92897},
    orthographic_profile = {p/morphology}
}

@book{ra17,
    author = {Raffles, Thomas Stamford},
    address = {London},
    edition = {2},
    publisher = {John Murray},
    title = {The history of {J}ava},
    volume = {2},
    year = {1817}
}

@article{do07,
    author = {Donohue, Mark},
    journal = {Oceanic Linguistics},
    pages = {520-537},
    title = {The Papuan Language of Tambora},
    volume = {46},
    year = {2007}
}

@incollection{hi00,
    author = {Hinton, Bryan},
    editor = {Grimes, Charles E.},
    address = {Canberra},
    booktitle = {In Spices from the East: Papers in languages of eastern {I}ndonesia},
    orthographic_profile = {p/ipa-cleanup},
    pages = {105--117},
    publisher = {Pacific Linguistics},
    title = {The languages of {W}etar: recent survey results and word lists, with notes on {T}ugun grammar},
    year = {2000}
}

@mastersthesis{ha14,
    author = {Han, Tan Jian},
    school = {Nanyang Technological University},
    title = {A Sketch Grammar of {S}uboo},
    year = {2014},
    orthographic_profile = {p/sibo1242:p/ipa-cleanup}
}

@misc{fieldwork_Rois_Amarasi,
    author = {Edwards, Owen},
    collector = {Edwards, Owen},
    latitude = {-10.291326},
    longitude = {123,856114},
    orthographic_profile = {p/westtimor},
    speaker = {Ketsia Buraen, Toni Buraen, Melianus Obhetan},
    title = {Field notes on Ro'is Amarasi},
    transcribed_by = {Owen Edwardsdwards},
    year = {2017}
}

@MastersThesis{ve16,
    author = {Veloso, Alexandre},
    title = {A grammar sketch of Naueti, a language of East Timor},
    school = {Leiden University},
    year = {2016},
    orthographic_profile = {p/decapitalize:p/naue1237:p/ipa-cleanup}
}

@incollection{st09,
    author = {Steinhauer, Hein},
    editor = {Adelaar, K. Alexander and Pawley, Andrew},
    address = {Canberra},
    booktitle = {Austronesian historical linguistics and culture history: a festschrift for Robert Blust},
    pages = {399--409},
    publisher = {Pacific Linguistics},
    title = {The sounds of Southeast Babar},
    year = {2009}
}

@misc{fieldwork_klamer_kamberar,
    author = {Klamer, Marian},
    collector = {Klamer, Marian},
    date = {1990 - 1994},
    title = {Kambera Fieldnotes},
    transcribed_by = {Klamer, Marian},
    year = {1994}
}

@book{Onvlee1984,
    author = {Onvlee, Louis},
    address = {Dordrecht},
    publisher = {Foris Publications},
    title = {Kamberaas (Oost-Soembaas) - Nederlands Woordenboek},
    year = {1984}
}

<<<<<<< HEAD
@incollection{Anceaux_list_02,
    title = {Anceaux - list 02},
    editor = {Mead, David},
    orthographic_profile = {p/ipa-cleanup},
    quality = {good}
}

@incollection{Donohue,
    title = {Donohue},
    editor = {Mead, David},
    orthographic_profile = {p/ipa-cleanup},
    quality = {}
}

@incollection{Kaseng_et_al_1983_list_12_pp_139_141,
    title = {Kaseng et al 1983 list 12 (pp. 139-141)},
    editor = {Mead, David},
    orthographic_profile = {p/ipa-cleanup},
    quality = {no indication of glottal stop or implosion}
}

@incollection{Anceaux_list_03,
    title = {Anceaux - list 03},
    editor = {Mead, David},
    orthographic_profile = {p/ipa-cleanup},
    quality = {good}
}

@incollection{RvdBerg,
    title = {RvdBerg},
    editor = {Mead, David},
    orthographic_profile = {p/ipa-cleanup},
    quality = {very good}
}

@incollection{Anceaux_list_01,
    title = {Anceaux - list 01},
    editor = {Mead, David},
    orthographic_profile = {p/ipa-cleanup},
    quality = {good}
}

@incollection{Donohoe,
    title = {Donohoe},
    editor = {Mead, David},
    orthographic_profile = {p/ipa-cleanup},
    quality = {}
}

@incollection{Anceaux_list_04,
    title = {Anceaux - list 04},
    editor = {Mead, David},
    orthographic_profile = {p/ipa-cleanup},
    quality = {good}
}

@incollection{T_Friberg,
    title = {T. Friberg},
    editor = {Mead, David},
    orthographic_profile = {p/ipa-cleanup},
    quality = {good}
}

@incollection{Donohue_based_on_Friberg_n_d_and_personal_field_notes,
    title = {Donohue, based on Friberg (n.d.) and personal field notes},
    editor = {Mead, David},
    orthographic_profile = {p/ipa-cleanup},
    quality = {}
}

@incollection{Anceaux_list_08,
    title = {Anceaux - list 08},
    editor = {Mead, David},
    orthographic_profile = {p/ipa-cleanup},
    quality = {good}
}

@incollection{Bhurhanuddin_1979_Languages_of_Southeast_Sulawesi_Kendari_p_40,
    title = {Bhurhanuddin, 1979, Languages of Southeast Sulawesi, Kendari, p. 40},
    editor = {Mead, David},
    orthographic_profile = {p/ipa-cleanup},
    quality = {no implosives shown in manuscript where ɓ and ɗ are expected, no voiced bilabial fricative shown but w used, no glottal stops marked}
}

@incollection{Lauder_et_al_2000_Penelitian_Kekerabatan_Sultra,
    title = {Lauder et al. 2000 "Penelitian Kekerabatan … Sultra"},
    editor = {Mead, David},
    orthographic_profile = {p/ipa-cleanup},
    quality = {unusual use of N, H, R, ũ, ẽ, ñ, ṽ, superscript k, and stroke; results must be interpreted in light of other wordlists}
}

@incollection{DAndersen,
    title = {DAndersen},
    editor = {Mead, David},
    orthographic_profile = {p/ipa-cleanup},
    quality = {}
}

@incollection{Bhurhanuddin_1979_Languages_of_Southeast_Sulawesi_Kendari_p_34,
    title = {Bhurhanuddin, 1979, Languages of Southeast Sulawesi, Kendari, p. 34},
    editor = {Mead, David},
    orthographic_profile = {p/ipa-cleanup},
    quality = {no implosives shown in manuscript where ɓ and ɗ are expected, no voiced bilabial fricative shown but w used, no glottal stops marked}
}

@incollection{Kaseng_et_al_1983_list_4_pp_126_128,
    title = {Kaseng et al 1983 list 4 (pp. 126-128)},
    editor = {Mead, David},
    orthographic_profile = {p/ipa-cleanup},
    quality = {no indication of glottal stop or implosion}
}

@incollection{Anceaux_list_16,
    title = {Anceaux - list 16},
    editor = {Mead, David},
    orthographic_profile = {p/ipa-cleanup},
    quality = {good}
}

@incollection{Anceaux_list_18,
    title = {Anceaux - list 18},
    editor = {Mead, David},
    orthographic_profile = {p/ipa-cleanup},
    quality = {good}
}

@incollection{Konisi_Hidayat_Analisis_kategori_kata_bahasa_Cia_Liwungau_pp_53_60,
    title = {Konisi & Hidayat "Analisis kategori kata bahasa Cia Liwungau" pp. 53-60},
    editor = {Mead, David},
    orthographic_profile = {p/ipa-cleanup},
    quality = {authors' use of italic b, d (implosives?) replaced with b>, d> ; gh = voiced uvular fricative ; ng = velar nasal ; c, j = voiceless, voiced affricates ; glottal stop is not indicated }
}

@incollection{JEMcD,
    title = {JEMcD},
    editor = {Mead, David},
    orthographic_profile = {p/ipa-cleanup},
    quality = {very good, both speakers were born, grew up, and lived in the same village}
}

@incollection{Kaseng_et_al_1983_list_19_pp_151_152,
    title = {Kaseng et al 1983 list 19 (pp. 151-152)},
    editor = {Mead, David},
    orthographic_profile = {p/ipa-cleanup},
    quality = {no indication of glottal stop or implosion}
}

@incollection{Anceaux_list_21,
    title = {Anceaux - list 21},
    editor = {Mead, David},
    orthographic_profile = {p/ipa-cleanup},
    quality = {good}
}

@incollection{Kaseng_et_al_1983_list_11_pp_138_139,
    title = {Kaseng et al 1983 list 11 (pp. 138-139)},
    editor = {Mead, David},
    orthographic_profile = {p/ipa-cleanup},
    quality = {no indication of glottal stop; bb, dd = implosive stops}
}

@incollection{Abdullah_et_al_Struktur_Bahasa_Cia_Cia_pp_76_81,
    title = {Abdullah et al Struktur Bahasa Cia-Cia, pp. 76-81},
    editor = {Mead, David},
    orthographic_profile = {p/ipa-cleanup},
    quality = {B = implosive b ; D = implosive d ; ng = velar nasal ; c, j = voiceless, voiced affricates ; no indication of glottal stop}
}

@incollection{Anceaux_list_17,
    title = {Anceaux - list 17},
    editor = {Mead, David},
    orthographic_profile = {p/ipa-cleanup},
    quality = {good}
}

@incollection{Anceaux_list_05,
    title = {Anceaux - list 05},
    editor = {Mead, David},
    orthographic_profile = {p/ipa-cleanup},
    quality = {good}
}

@incollection{Bhurhanuddin_1979_Languages_of_Southeast_Sulawesi_Kendari_p_31,
    title = {Bhurhanuddin, 1979, Languages of Southeast Sulawesi, Kendari, p. 31},
    editor = {Mead, David},
    orthographic_profile = {p/ipa-cleanup},
    quality = {no implosives shown in manuscript where ɓ and ɗ are expected, no voiced bilabial fricative shown but w used, no glottal stops shown}
}

@incollection{DMead,
    title = {DMead},
    editor = {Mead, David},
    orthographic_profile = {p/ipa-cleanup},
    quality = {good, respondent tended toward literal translation of phrases}
}

@incollection{Kaseng_et_al_1983_list_20_pp_152_154,
    title = {Kaseng et al 1983 list 20 (pp. 152-154)},
    editor = {Mead, David},
    orthographic_profile = {p/ipa-cleanup},
    quality = {no indication of glottal stop; bh = implosive; dh = interdental}
}

@incollection{Anceaux_list_10,
    title = {Anceaux - list 10},
    editor = {Mead, David},
    orthographic_profile = {p/ipa-cleanup},
    quality = {good}
}

@incollection{Anceaux_list_12,
    title = {Anceaux - list 12},
    editor = {Mead, David},
    orthographic_profile = {p/ipa-cleanup},
    quality = {good}
}

@incollection{Anceaux_list_20,
    title = {Anceaux - list 20},
    editor = {Mead, David},
    orthographic_profile = {p/ipa-cleanup},
    quality = {good}
}

@incollection{Anceaux_list_30,
    title = {Anceaux - list 30},
    editor = {Mead, David},
    orthographic_profile = {p/ipa-cleanup},
    quality = {good}
}

@incollection{Kaseng_et_al_1983_list_pp_131_133,
    title = {Kaseng et al 1983 list (pp. 131-133)},
    editor = {Mead, David},
    orthographic_profile = {p/ipa-cleanup},
    quality = {no indication of glottal stop or implosion}
}

@incollection{Kaseng_et_al_1983_list_6_pp_130_131,
    title = {Kaseng et al 1983 list 6 (pp. 130-131)},
    editor = {Mead, David},
    orthographic_profile = {p/ipa-cleanup},
    quality = {no indication of glottal stop or implosion}
}

@incollection{Anceaux_list_13,
    title = {Anceaux - list 13},
    editor = {Mead, David},
    orthographic_profile = {p/ipa-cleanup},
    quality = {good}
}

@incollection{Anceaux_list_15,
    title = {Anceaux - list 15},
    editor = {Mead, David},
    orthographic_profile = {p/ipa-cleanup},
    quality = {good}
}

@incollection{Anceaux_list_22,
    title = {Anceaux - list 22},
    editor = {Mead, David},
    orthographic_profile = {p/ipa-cleanup},
    quality = {good}
}

@incollection{Anceaux_list_23,
    title = {Anceaux - list 23},
    editor = {Mead, David},
    orthographic_profile = {p/ipa-cleanup},
    quality = {good}
}

@incollection{Anceaux_list_24,
    title = {Anceaux - list 24},
    editor = {Mead, David},
    orthographic_profile = {p/ipa-cleanup},
    quality = {good}
}

@incollection{Anceaux_list_25,
    title = {Anceaux - list 25},
    editor = {Mead, David},
    orthographic_profile = {p/ipa-cleanup},
    quality = {good}
}

@incollection{Anceaux_list_26,
    title = {Anceaux - list 26},
    editor = {Mead, David},
    orthographic_profile = {p/ipa-cleanup},
    quality = {good}
}

@incollection{Anceaux_list_27,
    title = {Anceaux - list 27},
    editor = {Mead, David},
    orthographic_profile = {p/ipa-cleanup},
    quality = {good}
}

@incollection{Anceaux_list_28,
    title = {Anceaux - list 28},
    editor = {Mead, David},
    orthographic_profile = {p/ipa-cleanup},
    quality = {good}
}

@incollection{Anceaux_list_29,
    title = {Anceaux - list 29},
    editor = {Mead, David},
    orthographic_profile = {p/ipa-cleanup},
    quality = {good}
}

@incollection{Bhurhanuddin_1979_Languages_of_Southeast_Sulawesi_Kendari_p_26,
    title = {Bhurhanuddin, 1979, Languages of Southeast Sulawesi, Kendari, p. 26},
    editor = {Mead, David},
    orthographic_profile = {p/ipa-cleanup},
    quality = {no implosives shown in manuscript where ɓ and ɗ are expected, no voiced bilabial fricative shown but w used, no glottal stops marked}
}

@incollection{C_Salombe_corrected_by_RvdBerg,
    title = {C. Salombe, corrected by RvdBerg},
    editor = {Mead, David},
    orthographic_profile = {p/ipa-cleanup},
    quality = {very good}
}

@incollection{Kaseng_et_al_1983_list_10_pp_136_138,
    title = {Kaseng et al 1983 list 10 (pp. 136-138)},
    orthographic_profile = {p/ipa-cleanup},
    editor = {Mead, David},
    quality = {no indication of glottal stop or implosion}
}

@incollection{Kaseng_et_al_1983_list_17_pp_147_149,
    title = {Kaseng et al 1983 list 17 (pp. 147-149)},
    orthographic_profile = {p/ipa-cleanup},
    editor = {Mead, David},
    quality = {no indication of glottal stop or implosion}
}

@incollection{Kaseng_et_al_1983_list_5_pp_128_129,
    title = {Kaseng et al 1983 list 5 (pp. 128-129)},
    orthographic_profile = {p/ipa-cleanup},
    editor = {Mead, David},
    quality = {no indication of glottal stop or implosion}
}

@incollection{Kaseng_et_al_1983_list_8_pp_133_134,
    title = {Kaseng et al 1983 list 8 (pp. 133-134)},
    editor = {Mead, David},
    orthographic_profile = {p/ipa-cleanup},
    quality = {no indication of glottal stop or implosion}
}

@incollection{Kaseng_et_al_1983_list_16_pp_146_147,
    title = {Kaseng et al 1983 list 16 (pp. 146-147)},
    editor = {Mead, David},
    orthographic_profile = {p/ipa-cleanup},
    quality = {no indication of glottal stop or implosion}
}

@incollection{Anceaux_list_11,
    title = {Anceaux - list 11},
    editor = {Mead, David},
    orthographic_profile = {p/ipa-cleanup},
    quality = {good}
}

@incollection{Kaseng_et_al_1983_list_18_pp_149_151,
    title = {Kaseng et al 1983 list 18 (pp. 149-151)},
    editor = {Mead, David},
    orthographic_profile = {p/ipa-cleanup},
    quality = {no indication of glottal stop or implosion}
}

@incollection{Anceaux_list_00,
    title = {Anceaux - list 00},
    editor = {Mead, David},
    orthographic_profile = {p/ipa-cleanup},
    quality = {very good}
}

@incollection{Wyn_Laidig,
    title = {Wyn Laidig},
    editor = {Mead, David},
    orthographic_profile = {p/ipa-cleanup},
    quality = {good}
}

@incollection{Pdt_Maingak,
    title = {Pdt. Maingak},
    editor = {Mead, David},
    orthographic_profile = {p/ipa-cleanup},
    quality = {good}
}

@incollection{Wyn_Laidig_Pdt_Maingak,
    title = {Wyn Laidig & Pdt Maingak},
    editor = {Mead, David},
    orthographic_profile = {p/ipa-cleanup},
    quality = {good}
}

@incollection{C_Grimes,
    title = {C. Grimes},
    editor = {Mead, David},
    orthographic_profile = {p/ipa-cleanup},
    quality = {very good}
}

@incollection{Ian_Vail,
    title = {Ian Vail},
    editor = {Mead, David},
    orthographic_profile = {p/ipa-cleanup},
    quality = {(not rated)}
}

@incollection{Anceaux_list_14,
    title = {Anceaux - list 14},
    editor = {Mead, David},
    orthographic_profile = {p/ipa-cleanup},
    quality = {good}
}

@incollection{Anceaux_list_33,
    title = {Anceaux - list 33},
    editor = {Mead, David},
    orthographic_profile = {p/ipa-cleanup},
    quality = {extremely limited data, quality unknown}
}

@incollection{Anceaux_list_06,
    title = {Anceaux - list 06},
    editor = {Mead, David},
    orthographic_profile = {p/ipa-cleanup},
    quality = {good}
}

@incollection{Anceaux_list_07,
    title = {Anceaux - list 07},
    editor = {Mead, David},
    orthographic_profile = {p/ipa-cleanup},
    quality = {good}
}

@incollection{Anceaux_list_09,
    title = {Anceaux - list 09},
    editor = {Mead, David},
    orthographic_profile = {p/ipa-cleanup},
    quality = {good}
}

@incollection{Anceaux_list_19,
    title = {Anceaux - list 19},
    editor = {Mead, David},
    orthographic_profile = {p/ipa-cleanup},
    quality = {good}
}

@incollection{Anceaux_list_31,
    title = {Anceaux - list 31},
    editor = {Mead, David},
    orthographic_profile = {p/ipa-cleanup},
    quality = {good}
}

@incollection{Anceaux_list_32,
    title = {Anceaux - list 32},
    editor = {Mead, David},
    orthographic_profile = {p/ipa-cleanup},
    quality = {good}
=======
@mastersthesis{da15,
    author = {Daigle, Benjamin T.},
    school = {Leiden University},
    title = {A grammar sketch of {B}atuley: an {A}ustronesian language of {A}ru, eastern {I}ndonesia},
    year = {2015},
    orthographic_profile = {p/batu1258:p/ipa-cleanup}
}

@phdthesis{fo17,
    author = {Fogaça, Helem Andressa de Oliveira},
    school = {Universidade de Brasília},
    title = {O ecossistema fundamental da língua Mambae : aspectos endoecológicos e exoecológicos de uma língua austronésia de Timor-Leste},
    url = {http://repositorio.unb.br/handle/10482/31396},
    year = {2017}
}

@book{gr14,
    author = {Grimes, Charles E. and Marçal, Carlos and Fereira, Paolino},
    address = {Darwin},
    publisher = {Australian Society for Indigenous Languages},
    title = {Introductory Dictionary of Mambae (Same): Mambae—English, English—Mambae, Mambae—Indonesia—Tetun Dili, Indonesia—Mambae, Tetun Dili—Mambae},
    year = {2014}
}

@misc{MambaeWordlist,
    author = {Marçal, Carlos and Edwards, Owen},
    collector = {Marçal, Carlos and Edwards, Owen},
    date = {2012-07-24},
    speaker = {Marçal, Carlos},
    title = {Mambae Wordlist},
    transcribed_by = {Edwards, Owen},
    url = {https://www.youtube.com/watch?v=HsZNCpH_ZNE&list=PLcXFPx-z7B0pOs7fCWbZ24of5wLbXH6WN&index=2},
    year = {2012}
}

@misc{WillemsenBlagarManatang,
    author = {Willemsen, Jeroen},
    assistant = {da Cruz, Rosa Maria - student, born 1991},
    collector = {Willemsen, Jeroen},
    latitude = {-8.3037},
    longitude = {124.3072},
    title = {Manatang Blagar wordlist},
    transcribed_by = {Willemsen, Jeroen},
    year = {2019}
}

@misc{fieldwork_papuna_lexirumah,
    author = {Delpada, Benidiktus},
    assistant = {Delpada, Benidiktus},
    collector = {Kratochvíl, František},
    date = {21 May 2011},
    date_of_transcription = {21 May 2011},
    location = {Lexirumah, Alor, Nusa Tenggara Timur, Indonesia},
    speaker = {Tamar Leimani},
    title = {Fieldnotes on Central Alor Languages},
    transcribed_by = {Delpada, Benidiktus},
    year = {2011},
    orthographic_profile = {p/ipa-cleanup}
}

@misc{WillemsenRetaHula,
    author = {Willemsen, Jeroen},
    collector = {Willemsen, Jeroen},
    latitude = {-8.2222047},
    longitude = {124.4084444},
    title = {Hula Reta wordlist},
    transcribed_by = {Willemsen, Jeroen},
    year = {2018}
}

@misc{SubooAtiibaai,
    author = {Kratochvíl, František},
    assistant = {Delpada, Benidiktus},
    collector = {Kratochvíl, František},
    date = {9 June 2008},
    date_of_transcription = {9 June 2008},
    location = {Lexirumah, Alor, Nusa Tenggara Timur, Indonesia},
    speaker = {La'asar Maisal},
    title = {Fieldnotes on Central Alor Languages},
    transcribed_by = {Kratochvíl, František},
    year = {2008},
    orthographic_profile = {p/ipa-cleanup}
}

@misc{fieldwork_tiyei_lexirumah,
    author = {Delpada, Benidiktus},
    assistant = {Delpada, Benidiktus},
    collector = {Kratochvíl, František},
    date = {20 May 2011},
    date_of_transcription = {20 May 2011},
    location = {Lexirumah, Alor, Nusa Tenggara Timur, Indonesia},
    speaker = {Loisa Mailau Maisal},
    title = {Fieldnotes on Central Alor Languages},
    transcribed_by = {Delpada, Benidiktus},
    year = {2011},
    orthographic_profile = {p/ipa-cleanup}
}

@book{verheijen1994waerana,
    author = {Verheijen, J.A.J. and Dadu, I.E.},
    note = {Typescript held at KITLV, Leiden KITLV-inventaris 158 Or 684.},
    title = {Waérana; Zuid-Centraal Flores: Kamus Waérana I. Waérana-Indonesia II. Indonesia-Waérana},
    year = {1994},
    orthographic_profile = {p/waerana:p/prenas:p/ipa-cleanup}
>>>>>>> 8f0e1bdc
}<|MERGE_RESOLUTION|>--- conflicted
+++ resolved
@@ -1458,482 +1458,6 @@
     year = {1984}
 }
 
-<<<<<<< HEAD
-@incollection{Anceaux_list_02,
-    title = {Anceaux - list 02},
-    editor = {Mead, David},
-    orthographic_profile = {p/ipa-cleanup},
-    quality = {good}
-}
-
-@incollection{Donohue,
-    title = {Donohue},
-    editor = {Mead, David},
-    orthographic_profile = {p/ipa-cleanup},
-    quality = {}
-}
-
-@incollection{Kaseng_et_al_1983_list_12_pp_139_141,
-    title = {Kaseng et al 1983 list 12 (pp. 139-141)},
-    editor = {Mead, David},
-    orthographic_profile = {p/ipa-cleanup},
-    quality = {no indication of glottal stop or implosion}
-}
-
-@incollection{Anceaux_list_03,
-    title = {Anceaux - list 03},
-    editor = {Mead, David},
-    orthographic_profile = {p/ipa-cleanup},
-    quality = {good}
-}
-
-@incollection{RvdBerg,
-    title = {RvdBerg},
-    editor = {Mead, David},
-    orthographic_profile = {p/ipa-cleanup},
-    quality = {very good}
-}
-
-@incollection{Anceaux_list_01,
-    title = {Anceaux - list 01},
-    editor = {Mead, David},
-    orthographic_profile = {p/ipa-cleanup},
-    quality = {good}
-}
-
-@incollection{Donohoe,
-    title = {Donohoe},
-    editor = {Mead, David},
-    orthographic_profile = {p/ipa-cleanup},
-    quality = {}
-}
-
-@incollection{Anceaux_list_04,
-    title = {Anceaux - list 04},
-    editor = {Mead, David},
-    orthographic_profile = {p/ipa-cleanup},
-    quality = {good}
-}
-
-@incollection{T_Friberg,
-    title = {T. Friberg},
-    editor = {Mead, David},
-    orthographic_profile = {p/ipa-cleanup},
-    quality = {good}
-}
-
-@incollection{Donohue_based_on_Friberg_n_d_and_personal_field_notes,
-    title = {Donohue, based on Friberg (n.d.) and personal field notes},
-    editor = {Mead, David},
-    orthographic_profile = {p/ipa-cleanup},
-    quality = {}
-}
-
-@incollection{Anceaux_list_08,
-    title = {Anceaux - list 08},
-    editor = {Mead, David},
-    orthographic_profile = {p/ipa-cleanup},
-    quality = {good}
-}
-
-@incollection{Bhurhanuddin_1979_Languages_of_Southeast_Sulawesi_Kendari_p_40,
-    title = {Bhurhanuddin, 1979, Languages of Southeast Sulawesi, Kendari, p. 40},
-    editor = {Mead, David},
-    orthographic_profile = {p/ipa-cleanup},
-    quality = {no implosives shown in manuscript where ɓ and ɗ are expected, no voiced bilabial fricative shown but w used, no glottal stops marked}
-}
-
-@incollection{Lauder_et_al_2000_Penelitian_Kekerabatan_Sultra,
-    title = {Lauder et al. 2000 "Penelitian Kekerabatan … Sultra"},
-    editor = {Mead, David},
-    orthographic_profile = {p/ipa-cleanup},
-    quality = {unusual use of N, H, R, ũ, ẽ, ñ, ṽ, superscript k, and stroke; results must be interpreted in light of other wordlists}
-}
-
-@incollection{DAndersen,
-    title = {DAndersen},
-    editor = {Mead, David},
-    orthographic_profile = {p/ipa-cleanup},
-    quality = {}
-}
-
-@incollection{Bhurhanuddin_1979_Languages_of_Southeast_Sulawesi_Kendari_p_34,
-    title = {Bhurhanuddin, 1979, Languages of Southeast Sulawesi, Kendari, p. 34},
-    editor = {Mead, David},
-    orthographic_profile = {p/ipa-cleanup},
-    quality = {no implosives shown in manuscript where ɓ and ɗ are expected, no voiced bilabial fricative shown but w used, no glottal stops marked}
-}
-
-@incollection{Kaseng_et_al_1983_list_4_pp_126_128,
-    title = {Kaseng et al 1983 list 4 (pp. 126-128)},
-    editor = {Mead, David},
-    orthographic_profile = {p/ipa-cleanup},
-    quality = {no indication of glottal stop or implosion}
-}
-
-@incollection{Anceaux_list_16,
-    title = {Anceaux - list 16},
-    editor = {Mead, David},
-    orthographic_profile = {p/ipa-cleanup},
-    quality = {good}
-}
-
-@incollection{Anceaux_list_18,
-    title = {Anceaux - list 18},
-    editor = {Mead, David},
-    orthographic_profile = {p/ipa-cleanup},
-    quality = {good}
-}
-
-@incollection{Konisi_Hidayat_Analisis_kategori_kata_bahasa_Cia_Liwungau_pp_53_60,
-    title = {Konisi & Hidayat "Analisis kategori kata bahasa Cia Liwungau" pp. 53-60},
-    editor = {Mead, David},
-    orthographic_profile = {p/ipa-cleanup},
-    quality = {authors' use of italic b, d (implosives?) replaced with b>, d> ; gh = voiced uvular fricative ; ng = velar nasal ; c, j = voiceless, voiced affricates ; glottal stop is not indicated }
-}
-
-@incollection{JEMcD,
-    title = {JEMcD},
-    editor = {Mead, David},
-    orthographic_profile = {p/ipa-cleanup},
-    quality = {very good, both speakers were born, grew up, and lived in the same village}
-}
-
-@incollection{Kaseng_et_al_1983_list_19_pp_151_152,
-    title = {Kaseng et al 1983 list 19 (pp. 151-152)},
-    editor = {Mead, David},
-    orthographic_profile = {p/ipa-cleanup},
-    quality = {no indication of glottal stop or implosion}
-}
-
-@incollection{Anceaux_list_21,
-    title = {Anceaux - list 21},
-    editor = {Mead, David},
-    orthographic_profile = {p/ipa-cleanup},
-    quality = {good}
-}
-
-@incollection{Kaseng_et_al_1983_list_11_pp_138_139,
-    title = {Kaseng et al 1983 list 11 (pp. 138-139)},
-    editor = {Mead, David},
-    orthographic_profile = {p/ipa-cleanup},
-    quality = {no indication of glottal stop; bb, dd = implosive stops}
-}
-
-@incollection{Abdullah_et_al_Struktur_Bahasa_Cia_Cia_pp_76_81,
-    title = {Abdullah et al Struktur Bahasa Cia-Cia, pp. 76-81},
-    editor = {Mead, David},
-    orthographic_profile = {p/ipa-cleanup},
-    quality = {B = implosive b ; D = implosive d ; ng = velar nasal ; c, j = voiceless, voiced affricates ; no indication of glottal stop}
-}
-
-@incollection{Anceaux_list_17,
-    title = {Anceaux - list 17},
-    editor = {Mead, David},
-    orthographic_profile = {p/ipa-cleanup},
-    quality = {good}
-}
-
-@incollection{Anceaux_list_05,
-    title = {Anceaux - list 05},
-    editor = {Mead, David},
-    orthographic_profile = {p/ipa-cleanup},
-    quality = {good}
-}
-
-@incollection{Bhurhanuddin_1979_Languages_of_Southeast_Sulawesi_Kendari_p_31,
-    title = {Bhurhanuddin, 1979, Languages of Southeast Sulawesi, Kendari, p. 31},
-    editor = {Mead, David},
-    orthographic_profile = {p/ipa-cleanup},
-    quality = {no implosives shown in manuscript where ɓ and ɗ are expected, no voiced bilabial fricative shown but w used, no glottal stops shown}
-}
-
-@incollection{DMead,
-    title = {DMead},
-    editor = {Mead, David},
-    orthographic_profile = {p/ipa-cleanup},
-    quality = {good, respondent tended toward literal translation of phrases}
-}
-
-@incollection{Kaseng_et_al_1983_list_20_pp_152_154,
-    title = {Kaseng et al 1983 list 20 (pp. 152-154)},
-    editor = {Mead, David},
-    orthographic_profile = {p/ipa-cleanup},
-    quality = {no indication of glottal stop; bh = implosive; dh = interdental}
-}
-
-@incollection{Anceaux_list_10,
-    title = {Anceaux - list 10},
-    editor = {Mead, David},
-    orthographic_profile = {p/ipa-cleanup},
-    quality = {good}
-}
-
-@incollection{Anceaux_list_12,
-    title = {Anceaux - list 12},
-    editor = {Mead, David},
-    orthographic_profile = {p/ipa-cleanup},
-    quality = {good}
-}
-
-@incollection{Anceaux_list_20,
-    title = {Anceaux - list 20},
-    editor = {Mead, David},
-    orthographic_profile = {p/ipa-cleanup},
-    quality = {good}
-}
-
-@incollection{Anceaux_list_30,
-    title = {Anceaux - list 30},
-    editor = {Mead, David},
-    orthographic_profile = {p/ipa-cleanup},
-    quality = {good}
-}
-
-@incollection{Kaseng_et_al_1983_list_pp_131_133,
-    title = {Kaseng et al 1983 list (pp. 131-133)},
-    editor = {Mead, David},
-    orthographic_profile = {p/ipa-cleanup},
-    quality = {no indication of glottal stop or implosion}
-}
-
-@incollection{Kaseng_et_al_1983_list_6_pp_130_131,
-    title = {Kaseng et al 1983 list 6 (pp. 130-131)},
-    editor = {Mead, David},
-    orthographic_profile = {p/ipa-cleanup},
-    quality = {no indication of glottal stop or implosion}
-}
-
-@incollection{Anceaux_list_13,
-    title = {Anceaux - list 13},
-    editor = {Mead, David},
-    orthographic_profile = {p/ipa-cleanup},
-    quality = {good}
-}
-
-@incollection{Anceaux_list_15,
-    title = {Anceaux - list 15},
-    editor = {Mead, David},
-    orthographic_profile = {p/ipa-cleanup},
-    quality = {good}
-}
-
-@incollection{Anceaux_list_22,
-    title = {Anceaux - list 22},
-    editor = {Mead, David},
-    orthographic_profile = {p/ipa-cleanup},
-    quality = {good}
-}
-
-@incollection{Anceaux_list_23,
-    title = {Anceaux - list 23},
-    editor = {Mead, David},
-    orthographic_profile = {p/ipa-cleanup},
-    quality = {good}
-}
-
-@incollection{Anceaux_list_24,
-    title = {Anceaux - list 24},
-    editor = {Mead, David},
-    orthographic_profile = {p/ipa-cleanup},
-    quality = {good}
-}
-
-@incollection{Anceaux_list_25,
-    title = {Anceaux - list 25},
-    editor = {Mead, David},
-    orthographic_profile = {p/ipa-cleanup},
-    quality = {good}
-}
-
-@incollection{Anceaux_list_26,
-    title = {Anceaux - list 26},
-    editor = {Mead, David},
-    orthographic_profile = {p/ipa-cleanup},
-    quality = {good}
-}
-
-@incollection{Anceaux_list_27,
-    title = {Anceaux - list 27},
-    editor = {Mead, David},
-    orthographic_profile = {p/ipa-cleanup},
-    quality = {good}
-}
-
-@incollection{Anceaux_list_28,
-    title = {Anceaux - list 28},
-    editor = {Mead, David},
-    orthographic_profile = {p/ipa-cleanup},
-    quality = {good}
-}
-
-@incollection{Anceaux_list_29,
-    title = {Anceaux - list 29},
-    editor = {Mead, David},
-    orthographic_profile = {p/ipa-cleanup},
-    quality = {good}
-}
-
-@incollection{Bhurhanuddin_1979_Languages_of_Southeast_Sulawesi_Kendari_p_26,
-    title = {Bhurhanuddin, 1979, Languages of Southeast Sulawesi, Kendari, p. 26},
-    editor = {Mead, David},
-    orthographic_profile = {p/ipa-cleanup},
-    quality = {no implosives shown in manuscript where ɓ and ɗ are expected, no voiced bilabial fricative shown but w used, no glottal stops marked}
-}
-
-@incollection{C_Salombe_corrected_by_RvdBerg,
-    title = {C. Salombe, corrected by RvdBerg},
-    editor = {Mead, David},
-    orthographic_profile = {p/ipa-cleanup},
-    quality = {very good}
-}
-
-@incollection{Kaseng_et_al_1983_list_10_pp_136_138,
-    title = {Kaseng et al 1983 list 10 (pp. 136-138)},
-    orthographic_profile = {p/ipa-cleanup},
-    editor = {Mead, David},
-    quality = {no indication of glottal stop or implosion}
-}
-
-@incollection{Kaseng_et_al_1983_list_17_pp_147_149,
-    title = {Kaseng et al 1983 list 17 (pp. 147-149)},
-    orthographic_profile = {p/ipa-cleanup},
-    editor = {Mead, David},
-    quality = {no indication of glottal stop or implosion}
-}
-
-@incollection{Kaseng_et_al_1983_list_5_pp_128_129,
-    title = {Kaseng et al 1983 list 5 (pp. 128-129)},
-    orthographic_profile = {p/ipa-cleanup},
-    editor = {Mead, David},
-    quality = {no indication of glottal stop or implosion}
-}
-
-@incollection{Kaseng_et_al_1983_list_8_pp_133_134,
-    title = {Kaseng et al 1983 list 8 (pp. 133-134)},
-    editor = {Mead, David},
-    orthographic_profile = {p/ipa-cleanup},
-    quality = {no indication of glottal stop or implosion}
-}
-
-@incollection{Kaseng_et_al_1983_list_16_pp_146_147,
-    title = {Kaseng et al 1983 list 16 (pp. 146-147)},
-    editor = {Mead, David},
-    orthographic_profile = {p/ipa-cleanup},
-    quality = {no indication of glottal stop or implosion}
-}
-
-@incollection{Anceaux_list_11,
-    title = {Anceaux - list 11},
-    editor = {Mead, David},
-    orthographic_profile = {p/ipa-cleanup},
-    quality = {good}
-}
-
-@incollection{Kaseng_et_al_1983_list_18_pp_149_151,
-    title = {Kaseng et al 1983 list 18 (pp. 149-151)},
-    editor = {Mead, David},
-    orthographic_profile = {p/ipa-cleanup},
-    quality = {no indication of glottal stop or implosion}
-}
-
-@incollection{Anceaux_list_00,
-    title = {Anceaux - list 00},
-    editor = {Mead, David},
-    orthographic_profile = {p/ipa-cleanup},
-    quality = {very good}
-}
-
-@incollection{Wyn_Laidig,
-    title = {Wyn Laidig},
-    editor = {Mead, David},
-    orthographic_profile = {p/ipa-cleanup},
-    quality = {good}
-}
-
-@incollection{Pdt_Maingak,
-    title = {Pdt. Maingak},
-    editor = {Mead, David},
-    orthographic_profile = {p/ipa-cleanup},
-    quality = {good}
-}
-
-@incollection{Wyn_Laidig_Pdt_Maingak,
-    title = {Wyn Laidig & Pdt Maingak},
-    editor = {Mead, David},
-    orthographic_profile = {p/ipa-cleanup},
-    quality = {good}
-}
-
-@incollection{C_Grimes,
-    title = {C. Grimes},
-    editor = {Mead, David},
-    orthographic_profile = {p/ipa-cleanup},
-    quality = {very good}
-}
-
-@incollection{Ian_Vail,
-    title = {Ian Vail},
-    editor = {Mead, David},
-    orthographic_profile = {p/ipa-cleanup},
-    quality = {(not rated)}
-}
-
-@incollection{Anceaux_list_14,
-    title = {Anceaux - list 14},
-    editor = {Mead, David},
-    orthographic_profile = {p/ipa-cleanup},
-    quality = {good}
-}
-
-@incollection{Anceaux_list_33,
-    title = {Anceaux - list 33},
-    editor = {Mead, David},
-    orthographic_profile = {p/ipa-cleanup},
-    quality = {extremely limited data, quality unknown}
-}
-
-@incollection{Anceaux_list_06,
-    title = {Anceaux - list 06},
-    editor = {Mead, David},
-    orthographic_profile = {p/ipa-cleanup},
-    quality = {good}
-}
-
-@incollection{Anceaux_list_07,
-    title = {Anceaux - list 07},
-    editor = {Mead, David},
-    orthographic_profile = {p/ipa-cleanup},
-    quality = {good}
-}
-
-@incollection{Anceaux_list_09,
-    title = {Anceaux - list 09},
-    editor = {Mead, David},
-    orthographic_profile = {p/ipa-cleanup},
-    quality = {good}
-}
-
-@incollection{Anceaux_list_19,
-    title = {Anceaux - list 19},
-    editor = {Mead, David},
-    orthographic_profile = {p/ipa-cleanup},
-    quality = {good}
-}
-
-@incollection{Anceaux_list_31,
-    title = {Anceaux - list 31},
-    editor = {Mead, David},
-    orthographic_profile = {p/ipa-cleanup},
-    quality = {good}
-}
-
-@incollection{Anceaux_list_32,
-    title = {Anceaux - list 32},
-    editor = {Mead, David},
-    orthographic_profile = {p/ipa-cleanup},
-    quality = {good}
-=======
 @mastersthesis{da15,
     author = {Daigle, Benjamin T.},
     school = {Leiden University},
@@ -2038,5 +1562,4 @@
     title = {Waérana; Zuid-Centraal Flores: Kamus Waérana I. Waérana-Indonesia II. Indonesia-Waérana},
     year = {1994},
     orthographic_profile = {p/waerana:p/prenas:p/ipa-cleanup}
->>>>>>> 8f0e1bdc
 }