--- conflicted
+++ resolved
@@ -65,31 +65,20 @@
     max_id = 0
     cogids = {None: 0}
     dataset = pycldf.dataset.Wordlist.from_metadata(input)
-<<<<<<< HEAD
-=======
 
->>>>>>> 63cde309
     try:
         cognate_set_iter = dataset["CognateTable"].iterdicts()
     except KeyError:
         cognate_set_iter = []
     cognate_set = {}
-<<<<<<< HEAD
     for cognate_table_row in cognate_set_iter:
         cognate_table_row["COGNATESETTABLE_ID"] = cognate_table_row.pop("ID")
         form = cognate_table_row.pop("Form_ID")
         cognate_set[form] = cognate_table_row
-=======
-    for row in cognate_set_iter:
-        row["COGNATESETTABLE_ID"] = row.pop("ID")
-        form = row.pop("Form_ID")
-        cognate_set[form] = row
->>>>>>> 63cde309
 
     all_rows = []
     cognate_codes = []
     for i, row in enumerate(dataset["FormTable"].iterdicts()):
-<<<<<<< HEAD
         try:
             cognate_table_row = cognate_set[row["ID"]]
             row.update(cognate_table_row)
@@ -97,10 +86,6 @@
             pass
 
         o_row = collections.OrderedDict()
-=======
-        row.update(cognate_set.get(row["ID"], {}))
-        o_row = {}
->>>>>>> 63cde309
         for key, value in row.items():
             if isinstance(value, str):
                 # Strings need special characters removed
