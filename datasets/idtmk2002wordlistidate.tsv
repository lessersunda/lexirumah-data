--- conflicted
+++ resolved
@@ -1,277 +1,7 @@
 Feature_ID	English	Language_ID	Language name (-dialect)	Family	Region	Value	Comment	Alignment	Cognate Set	Source	Loan	Reference
-<<<<<<< HEAD
-0	sky	idat1237	Idate	Austronesian	"4Timor, 2Central"	la'lehɑn	nan	l a 'l e h ɑ n	"('sky', 'idat1237', ""la'lehɑn"")"	datasets/idtmk2002wordlistidate.tsv		
-1	sun	idat1237	Idate	Austronesian	"4Timor, 2Central"	'lɛlɔ 'mɑtɑn	nan	'l ɛ l ɔ _ 'm ɑ t ɑ n	"('sun', 'alor1247-baran', ""la'ra"")"	datasets/idtmk2002wordlistidate.tsv		
-2	moon	idat1237	Idate	Austronesian	"4Timor, 2Central"	'hula	nan	- - 'h u l - - - - - - - - - a - -	"('moon', 'adan1251-lawah', 'hu:l')"	datasets/idtmk2002wordlistidate.tsv		
-3	star	idat1237	Idate	Austronesian	"4Timor, 2Central"	'hitu	nan	'h i t u	"('star', 'baka1276', 'id')"	datasets/idtmk2002wordlistidate.tsv		
-4	night	idat1237	Idate	Austronesian	"4Timor, 2Central"	wɔ'ʔɑr	nan	w ɔ 'ʔ ɑ r	"('night', 'idat1237', ""wɔ'ʔɑr"")"	datasets/idtmk2002wordlistidate.tsv		
-5	day	idat1237	Idate	Austronesian	"4Timor, 2Central"	lɛ'lɔn	nan	- - - - - - - - - - - l ɛ 'l ɔ - n - - - - - -	"('day', 'alor1247-besar', ""la'ra"")"	datasets/idtmk2002wordlistidate.tsv		
-6	year	idat1237	Idate	Austronesian	"4Timor, 2Central"	ti'nan	nan	- t i - 'n a - - n	"('year', 'abui1241-petle', 'tuŋ')"	datasets/idtmk2002wordlistidate.tsv		
-13	cloud	idat1237	Idate	Austronesian	"4Timor, 2Central"	alɔ'hɑn	nan	- a l ɔ 'h ɑ n	"('cloud', 'idat1237', ""alɔ'hɑn"")"	datasets/idtmk2002wordlistidate.tsv		
-14	wind	idat1237	Idate	Austronesian	"4Timor, 2Central"	u'las	nan	u 'l a s	"('wind', 'idat1237', ""u'las"")"	datasets/idtmk2002wordlistidate.tsv		
-15	rain	idat1237	Idate	Austronesian	"4Timor, 2Central"	'wɑri	nan	- - - - 'w ɑ r - - - i	"('rain', 'abui1241-fuime', 'anui')"	datasets/idtmk2002wordlistidate.tsv		
-21	fog	idat1237	Idate	Austronesian	"4Timor, 2Central"	alɔ'hɑn	nan	a l ɔ 'h ɑ n	"('fog', 'idat1237', ""alɔ'hɑn"")"	datasets/idtmk2002wordlistidate.tsv		
-22	river; stream	idat1237	Idate	Austronesian	"4Timor, 2Central"	'lɔ:	nan	- - 'l ɔ:	"('river; stream', 'idat1237', ""'lɔ:"")"	datasets/idtmk2002wordlistidate.tsv		
-23	ice	idat1237	Idate	Austronesian	"4Timor, 2Central"	ɛs	nan	- ɛ s -	"('ice', 'alor1247-baran', ""'ɛs"")"	datasets/idtmk2002wordlistidate.tsv		
-25	lake	idat1237	Idate	Austronesian	"4Timor, 2Central"	kɔ'lan	artifical lake/pond; natural lake	- - - k ɔ 'l a n - - - - - -	"('lake', 'alor1247-besar', ""'kɔlãŋ beiŋ"")"	datasets/idtmk2002wordlistidate.tsv		
-25	lake	idat1237	Idate	Austronesian	"4Timor, 2Central"	lihu	artifical lake/pond; natural lake	#NAME?	"('lake', 'idat1237', 'lihu')"	datasets/idtmk2002wordlistidate.tsv		
-26	mountain	idat1237	Idate	Austronesian	"4Timor, 2Central"	'hɔhɔ	nan	'h ɔ h ɔ - - -	"('mountain', 'buna1278-bobon', 'fous')"	datasets/idtmk2002wordlistidate.tsv		
-29	land; soil	idat1237	Idate	Austronesian	"4Timor, 2Central"	la'rek	nan	l a 'r e k	"('land; soil', 'idat1237', ""la'rek"")"	datasets/idtmk2002wordlistidate.tsv		
-32	stone	idat1237	Idate	Austronesian	"4Timor, 2Central"	'hatu	nan	- 'h a t u - - - - -	"('stone', 'alor1247-baran', ""'fato"")"	datasets/idtmk2002wordlistidate.tsv		
-35	water (fresh)	idat1237	Idate	Austronesian	"4Timor, 2Central"	'wɛ:r	nan	- 'w ɛ: - - r -	"('water (fresh)', 'alor1247-besar', ""'fei"")"	datasets/idtmk2002wordlistidate.tsv		
-36	sea; sea water	idat1237	Idate	Austronesian	"4Timor, 2Central"	'tɑsi	nan	- 't ɑ - s i - - - - - -	"('sea; sea water', 'alor1247-besar', ""'tahi"")"	datasets/idtmk2002wordlistidate.tsv		
-39	forest	idat1237	Idate	Austronesian	"4Timor, 2Central"	'ʔɑi le'ʔik	nan	'ʔ ɑi - _ l e 'ʔ i k	"('forest', 'idat1237', ""'ʔɑi le'ʔik"")"	datasets/idtmk2002wordlistidate.tsv		
-43	garden	idat1237	Idate	Austronesian	"4Timor, 2Central"	'ada 'mɑtan	nan	'a d a _ 'm ɑ t a n	"('garden', 'idat1237', ""'ada 'mɑtan"")"	datasets/idtmk2002wordlistidate.tsv		
-45	road; path; way	idat1237	Idate	Austronesian	"4Timor, 2Central"	'lɑla i'na:k	nan	'l ɑ l a _ i 'n a: k	"('road; path; way', 'idat1237', ""'lɑla i'na:k"")"	datasets/idtmk2002wordlistidate.tsv		
-46	canoe	idat1237	Idate	Austronesian	"4Timor, 2Central"	'rɔ:	nan	'r ɔ: -	"('canoe', 'idat1237', ""'rɔ:"")"	datasets/idtmk2002wordlistidate.tsv		
-51	rope	idat1237	Idate	Austronesian	"4Timor, 2Central"	'tɑli	nan	't ɑ l i	"('rope', 'abui1241-takal', 'tʰi.lä')"	datasets/idtmk2002wordlistidate.tsv		
-52	machete	idat1237	Idate	Austronesian	"4Timor, 2Central"	la'ʔe'hɑn	nan	l a 'ʔ e 'h ɑ n	"('machete', 'idat1237', ""la'ʔe'hɑn"")"	datasets/idtmk2002wordlistidate.tsv		
-56	stick; pole	idat1237	Idate	Austronesian	"4Timor, 2Central"	'ʔɑi tu'tuk	nan	'ʔ ɑi _ t u 't u k	"('stick; pole', 'idat1237', ""'ʔɑi tu'tuk"")"	datasets/idtmk2002wordlistidate.tsv		
-61	knife	idat1237	Idate	Austronesian	"4Timor, 2Central"	hi'ʔu	nan	h i 'ʔ u	"('knife', 'idat1237', ""hi'ʔu"")"	datasets/idtmk2002wordlistidate.tsv		
-65	clothing	idat1237	Idate	Austronesian	"4Timor, 2Central"	la'ʔɛtɑk	nan	l a 'ʔ ɛ t ɑ k	"('clothing', 'idat1237', ""la'ʔɛtɑk"")"	datasets/idtmk2002wordlistidate.tsv		
-67	fire	idat1237	Idate	Austronesian	"4Timor, 2Central"	'wɑi	nan	- 'w ɑi - -	"('fire', 'adan1251-lawah', 'awai')"	datasets/idtmk2002wordlistidate.tsv		
-68	smoke	idat1237	Idate	Austronesian	"4Timor, 2Central"	'wɑi 'masuk	nan	- - 'w ɑi _ 'm a s u k	"('smoke', 'idat1237', ""'wɑi 'masuk"")"	datasets/idtmk2002wordlistidate.tsv		
-70	dust; fine earth	idat1237	Idate	Austronesian	"4Timor, 2Central"	la'rɛ ʔɑ'huk	soil ash/dust	- l a 'r ɛ _ ʔ ɑ 'h - - u k	"('dust; fine earth', 'idat1237', ""la'rɛ ʔɑ'huk"")"	datasets/idtmk2002wordlistidate.tsv		
-71	fireplace ash	idat1237	Idate	Austronesian	"4Timor, 2Central"	'wɑi ɑhuk	nan	'w ɑi - - - _ - ɑ - - h u k	"('fireplace ash', 'idat1237', ""'wɑi ɑhuk"")"	datasets/idtmk2002wordlistidate.tsv		
-75	sand	idat1237	Idate	Austronesian	"4Timor, 2Central"	sidɑ'jik	nan	s i d ɑ 'j - - - - i k	"('sand', 'buna1278-bobon', 'sɛlɛ')"	datasets/idtmk2002wordlistidate.tsv		
-77	house	idat1237	Idate	Austronesian	"4Timor, 2Central"	'ada	nan	'a d a	"('house', 'buna1278-bobon', 'dou')"	datasets/idtmk2002wordlistidate.tsv		
-83	roof thatch	idat1237	Idate	Austronesian	"4Timor, 2Central"	'ru:t	nan	'r u: t -	"('roof thatch', 'buna1278-bobon', 'hut')"	datasets/idtmk2002wordlistidate.tsv		
-84	tree	idat1237	Idate	Austronesian	"4Timor, 2Central"	ɑi'jun	nan	- - ɑ - i 'j u - - - - - - n - - - - - -	"('tree', 'alor1247-besar', ""'kaʤɔ"")"	datasets/idtmk2002wordlistidate.tsv		
-86	bark (of tree)	idat1237	Idate	Austronesian	"4Timor, 2Central"	ɑili'tɑ:k	nan	- - ɑi - - - - l i 't ɑ: k	"('bark (of tree)', 'idat1237', ""ɑili'tɑ:k"")"	datasets/idtmk2002wordlistidate.tsv		
-87	leaf	idat1237	Idate	Austronesian	"4Timor, 2Central"	'rɔ:g	nan	- - - - - 'r ɔ: g -	"('leaf', 'buna1278-bobon', 'nɔ')"	datasets/idtmk2002wordlistidate.tsv		
-91	root	idat1237	Idate	Austronesian	"4Timor, 2Central"	ra'put	nan	- - - - - r a 'p u t	"('root', 'idat1237', ""ra'put"")"	datasets/idtmk2002wordlistidate.tsv		
-92	fruit	idat1237	Idate	Austronesian	"4Timor, 2Central"	hu'ʔa:n	nan	- - - - - - h u 'ʔ a: - - n	"('betel nut; areca', 'lama1277-adona', 'ˈwuaʔ')"	datasets/idtmk2002wordlistidate.tsv		
-93	seed	idat1237	Idate	Austronesian	"4Timor, 2Central"	'hini	nan	- - - - 'h i n i - - -	"('seed', 'amar1273-kotos', 'fini')"	datasets/idtmk2002wordlistidate.tsv		
-97	rice grains (unhusked) (raw from field)	idat1237	Idate	Austronesian	"4Timor, 2Central"	a'rek	nan	- a 'r e - k - - - -	"('rice grains (unhusked) (raw from field)', 'fata1247', 'alɛ kafu')"	datasets/idtmk2002wordlistidate.tsv		
-98	cooked rice	idat1237	Idate	Austronesian	"4Timor, 2Central"	'ʔetu	nan	'ʔ e t - - - u - - -	"('cooked rice', 'idat1237', ""'ʔetu"")"	datasets/idtmk2002wordlistidate.tsv		
-99	rice plant	idat1237	Idate	Austronesian	"4Timor, 2Central"	la'hɔ:s	nan	l a - - 'h ɔ: s	"('rice plant', 'idat1237', ""la'hɔ:s"")"	datasets/idtmk2002wordlistidate.tsv		
-102	betel nut; areca	idat1237	Idate	Austronesian	"4Timor, 2Central"	'pua	nan	- - 'p ua - - -	"('betel nut; areca', 'abui1241-fuime', 'fu')"	datasets/idtmk2002wordlistidate.tsv		
-103	betel vine	idat1237	Idate	Austronesian	"4Timor, 2Central"	ma'lus	nan	m a 'l u s	"('betel vine', 'alor1247-besar', ""'malu"")"	datasets/idtmk2002wordlistidate.tsv		
-104	lime	idat1237	Idate	Austronesian	"4Timor, 2Central"	wa'ʔur	nan	- w a 'ʔ u r	"('lime', 'alor1247-baran', ""'ʔapu"")"	datasets/idtmk2002wordlistidate.tsv		
-105	chew betel	idat1237	Idate	Austronesian	"4Timor, 2Central"	'mama 'malus	nan	- 'm a m a _ 'm a l u s	"('chew betel', 'amar1273-kotos', 'n-mama')"	datasets/idtmk2002wordlistidate.tsv		
-106	sweet potato	idat1237	Idate	Austronesian	"4Timor, 2Central"	'ʔuhi	nan	- - 'ʔ u - - h - - i -	"('sweet potato', 'alor1247-munas', ""ue'sela"")"	datasets/idtmk2002wordlistidate.tsv		
-108	taro	idat1237	Idate	Austronesian	"4Timor, 2Central"	'kei	nan	'k ei	"('taro', 'idat1237', ""'kei"")"	datasets/idtmk2002wordlistidate.tsv		
-109	sago	idat1237	Idate	Austronesian	"4Timor, 2Central"	ɑ'kar	pohon sago	- - - - - - ɑ 'k a r	"('sago', 'fata1247', 'akar')"	datasets/idtmk2002wordlistidate.tsv		
-112	corn; maize	idat1237	Idate	Austronesian	"4Timor, 2Central"	pɑ'ta:r	nan	p ɑ 't a: r	"('corn; maize', 'abui1241-fuime', 'fa:ti')"	datasets/idtmk2002wordlistidate.tsv		
-128	milk	idat1237	Idate	Austronesian	"4Timor, 2Central"	'susu 'wɛ:r	nan	- 's u s u _ 'w ɛ: r	"('milk', 'alor1247-baran', ""'susu"")"	datasets/idtmk2002wordlistidate.tsv		
-129	salt	idat1237	Idate	Austronesian	"4Timor, 2Central"	masi	nan	m a s i -	"('salt', 'idat1237', 'masi')"	datasets/idtmk2002wordlistidate.tsv		
-130	fat	idat1237	Idate	Austronesian	"4Timor, 2Central"	bo'ʔur	nan	b o 'ʔ u r	"('fat', 'buna1278-malia', ""'bɔkul"")"	datasets/idtmk2002wordlistidate.tsv		
-131	flesh; meat	idat1237	Idate	Austronesian	"4Timor, 2Central"	'sisi	nan	- 's i s i - - -	"('flesh; meat', 'amar1273-kotos', 'sisi')"	datasets/idtmk2002wordlistidate.tsv		
-132	bone	idat1237	Idate	Austronesian	"4Timor, 2Central"	lu:'rik	nan	- - - - - - l u: 'r i k	"('bone', 'idat1237', ""lu:'rik"")"	datasets/idtmk2002wordlistidate.tsv		
-136	blood	idat1237	Idate	Austronesian	"4Timor, 2Central"	'ra:n	nan	- - - 'r a: n	"('blood', 'alor1247-baran', ""'ra:"")"	datasets/idtmk2002wordlistidate.tsv		
-138	heart	idat1237	Idate	Austronesian	"4Timor, 2Central"	'huan	nan	- 'h ua - - n - - - -	"('heart', 'buna1278-malia', ""'huɑn"")"	datasets/idtmk2002wordlistidate.tsv		
-139	liver	idat1237	Idate	Austronesian	"4Timor, 2Central"	'nɑun	nan	'n ɑu n	"('liver', 'idat1237', ""'nɑun"")"	datasets/idtmk2002wordlistidate.tsv		
-141	guts	idat1237	Idate	Austronesian	"4Timor, 2Central"	'tɛ:n ʔa'tu:n	gut big	't ɛ: n _ - - ʔ a 't u: n -	"('guts', 'alor1247-baran', ""'teiŋ 'ɔnɔŋ"")"	datasets/idtmk2002wordlistidate.tsv		
-144	stomach; belly	idat1237	Idate	Austronesian	"4Timor, 2Central"	'baer	nan	'b ae - - r	"('stomach; belly', 'idat1237', ""'baer"")"	datasets/idtmk2002wordlistidate.tsv		
-145	head	idat1237	Idate	Austronesian	"4Timor, 2Central"	'huhu	nan	'h u h u	"('head', 'idat1237', ""'huhu"")"	datasets/idtmk2002wordlistidate.tsv		
-146	hair	idat1237	Idate	Austronesian	"4Timor, 2Central"	'huhu 'rɔ:n	nan	'h u h u _ 'r ɔ: n	"('hair', 'idat1237', ""'huhu 'rɔ:n"")"	datasets/idtmk2002wordlistidate.tsv		
-148	eye	idat1237	Idate	Austronesian	"4Timor, 2Central"	'mata	nan	- - 'm a t a - - -	"('eye', 'alor1247-baran', ""'mataŋ"")"	datasets/idtmk2002wordlistidate.tsv		
-149	ear	idat1237	Idate	Austronesian	"4Timor, 2Central"	tɑ'lina	nan	- t ɑ 'l i n a - - -	"('ear', 'alor1247-baran', ""'til:uŋ"")"	datasets/idtmk2002wordlistidate.tsv		
-150	nose	idat1237	Idate	Austronesian	"4Timor, 2Central"	'ʔinun	nan	'ʔ i n u n	"('nose', 'alor1247-baran', ""'ir:uŋ"")"	datasets/idtmk2002wordlistidate.tsv		
-151	mouth	idat1237	Idate	Austronesian	"4Timor, 2Central"	'jipar	nan	'j i p a r	"('mouth', 'idat1237', ""'jipar"")"	datasets/idtmk2002wordlistidate.tsv		
-151	mouth	idat1237	Idate	Austronesian	"4Timor, 2Central"	wibar	nan	w i b a r	"('mouth', 'idat1237', ""'jipar"")"	datasets/idtmk2002wordlistidate.tsv		
-153	lips	idat1237	Idate	Austronesian	"4Timor, 2Central"	ji'par li'tak	nan	- j i 'p a r _ - - l i 't a k	"('lips', 'alor1247-baran', ""'fifiŋ"")"	datasets/idtmk2002wordlistidate.tsv		
-154	teeth	idat1237	Idate	Austronesian	"4Timor, 2Central"	'nea:n	nan	'n ea: - - n	"('teeth', 'idat1237', ""'nea:n"")"	datasets/idtmk2002wordlistidate.tsv		
-155	tongue	idat1237	Idate	Austronesian	"4Timor, 2Central"	'na:n	nan	'n a: n - -	"('tongue', 'idat1237', ""'na:n"")"	datasets/idtmk2002wordlistidate.tsv		
-155	tongue	idat1237	Idate	Austronesian	"4Timor, 2Central"	na	nan	n a - - -	"('tongue', 'idat1237', ""'na:n"")"	datasets/idtmk2002wordlistidate.tsv		
-156	neck	idat1237	Idate	Austronesian	"4Timor, 2Central"	'kakɔ'rɔ:k	nan	'k a k ɔ 'r ɔ: k	"('neck', 'idat1237', ""'kakɔ'rɔ:k"")"	datasets/idtmk2002wordlistidate.tsv		
-163	arm	idat1237	Idate	Austronesian	"4Timor, 2Central"	li'man	nan	- l i 'm a - - - - n	"('arm', 'alor1247-baran', ""'limaŋ"")"	datasets/idtmk2002wordlistidate.tsv		
-164	hand	idat1237	Idate	Austronesian	"4Timor, 2Central"	'lima	nan	- - - - - 'l i m a - - - - - - - - -	"('hand', 'alor1247-baran', ""'limaŋ ka'lumak"")"	datasets/idtmk2002wordlistidate.tsv		
-168	breast	idat1237	Idate	Austronesian	"4Timor, 2Central"	'susu	nan	- 's u s u - -	"('breast', 'adan1251-lawah', 'toʔ')"	datasets/idtmk2002wordlistidate.tsv		
-170	navel	idat1237	Idate	Austronesian	"4Timor, 2Central"	u'sɑr	nan	- - - - - u 's ɑ r - - -	"('navel', 'abui1241-fuime', 'tabike')"	datasets/idtmk2002wordlistidate.tsv		
-174	leg	idat1237	Idate	Austronesian	"4Timor, 2Central"	'wein	nan	- - 'w - - ei n	"('leg', 'amar1273-kotos', 'hae-f')"	datasets/idtmk2002wordlistidate.tsv		
-174	leg	idat1237	Idate	Austronesian	"4Timor, 2Central"	wei	nan	- - w - - ei -	"('leg', 'amar1273-kotos', 'hae-f')"	datasets/idtmk2002wordlistidate.tsv		
-175	foot	idat1237	Idate	Austronesian	"4Timor, 2Central"	wein 'tɑnin	nan	w e - i n _ 't ɑ n - i n -	"('foot', 'fata1247', 'ɟia')"	datasets/idtmk2002wordlistidate.tsv		
-178	knee	idat1237	Idate	Austronesian	"4Timor, 2Central"	wein 'tur	nan	w - - ei n _ - - 't - - u r - - -	"('knee', 'alor1247-baran', "",leiŋ 'kudul"")"	datasets/idtmk2002wordlistidate.tsv		
-179	back	idat1237	Idate	Austronesian	"4Timor, 2Central"	lɛ'sɔn	nan	- l ɛ 's - - ɔ n -	"('back', 'idat1237', ""lɛ'sɔn"")"	datasets/idtmk2002wordlistidate.tsv		
-182	skin	idat1237	Idate	Austronesian	"4Timor, 2Central"	li'tɑk	nan	- - - - - - - - l i 't ɑ k - -	"('skin', 'abui1241-fuime', 'tekul')"	datasets/idtmk2002wordlistidate.tsv		
-190	person	idat1237	Idate	Austronesian	"4Timor, 2Central"	'nɑin	nan	'n ɑi n - - - -	"('person', 'baka1276', 'iŋ')"	datasets/idtmk2002wordlistidate.tsv		
-191	name	idat1237	Idate	Austronesian	"4Timor, 2Central"	'narɑn	nan	- 'n a r ɑ n - -	"('name', 'alor1247-baran', ""'naraŋ"")"	datasets/idtmk2002wordlistidate.tsv		
-192	child	idat1237	Idate	Austronesian	"4Timor, 2Central"	wa'nɑn	nan	- - - - - w a 'n ɑ - - - n	"('child', 'alor1247-baran', 'ʔanaŋ')"	datasets/idtmk2002wordlistidate.tsv		
-193	man	idat1237	Idate	Austronesian	"4Timor, 2Central"	'mɑnek	nan	- - - - 'm ɑ n e - - - k -	"('man', 'buna1278-bobon', 'mɔnɛ')"	datasets/idtmk2002wordlistidate.tsv		
-194	woman	idat1237	Idate	Austronesian	"4Timor, 2Central"	mahi'nak	nan	m a h i 'n a - - - k -	"('woman', 'idat1237', ""mahi'nak"")"	datasets/idtmk2002wordlistidate.tsv		
-195	husband	idat1237	Idate	Austronesian	"4Timor, 2Central"	ma'nɛn	nan	m a 'n ɛ n	"('husband', 'amar1273-kotos', 'mone')"	datasets/idtmk2002wordlistidate.tsv		
-196	wife	idat1237	Idate	Austronesian	"4Timor, 2Central"	mahi'nɑn	nan	m a h - - - - - i 'n ɑ n	"('wife', 'buna1278-malia', ""'phanɑ"")"	datasets/idtmk2002wordlistidate.tsv		
-197	mother	idat1237	Idate	Austronesian	"4Timor, 2Central"	'ʔinak	mother-1sPoss	'ʔ i n a k	"('mother', 'alor1247-besar', ""'inaŋ"")"	datasets/idtmk2002wordlistidate.tsv		
-198	father	idat1237	Idate	Austronesian	"4Timor, 2Central"	'ʔamɑn	father-3sPoss	- 'ʔ a m ɑ n -	"('father', 'alor1247-besar', ""'amã"")"	datasets/idtmk2002wordlistidate.tsv		
-199	older sibling	idat1237	Idate	Austronesian	"4Timor, 2Central"	ka'ak	nan	- k - a - - - 'a k -	"('older sibling', 'alor1247-munas', ""'kakaŋ"")"	datasets/idtmk2002wordlistidate.tsv		
-199	older sibling	idat1237	Idate	Austronesian	"4Timor, 2Central"	pouk	nan	p ou k	"('older sibling', 'idat1237', 'pouk')"	datasets/idtmk2002wordlistidate.tsv		
-200	younger sibling	idat1237	Idate	Austronesian	"4Timor, 2Central"	walin mahinak	younger sibling female	w a l i n _ m a h i n a - k	"('younger sibling', 'alor1247-besar', ""'ariŋ"")"	datasets/idtmk2002wordlistidate.tsv		
-200	younger sibling	idat1237	Idate	Austronesian	"4Timor, 2Central"	walin manɛk	younger sibling male; younger sibling female	w a l i n _ m a - - n ɛ - k	"('younger sibling', 'alor1247-besar', ""'ariŋ"")"	datasets/idtmk2002wordlistidate.tsv		
-202	slave	idat1237	Idate	Austronesian	"4Timor, 2Central"	'wato	nan	'w a t o -	"('slave', 'buna1278-bobon', 'atan')"	datasets/idtmk2002wordlistidate.tsv		
-203	1sg	idat1237	Idate	Austronesian	"4Timor, 2Central"	'ʔɑu	nan	- - - 'ʔ ɑu	"('1sg', 'amar1273-kotos', 'au')"	datasets/idtmk2002wordlistidate.tsv		
-204	2sg (informal)	idat1237	Idate	Austronesian	"4Timor, 2Central"	'ʔɔ:	nan	'ʔ ɔ: - -	"('2sg (informal)', 'alor1247-baran', ""'mɔ:"")"	datasets/idtmk2002wordlistidate.tsv		
-205	2sg (polite)	idat1237	Idate	Austronesian	"4Timor, 2Central"	'ʔita	nan	'ʔ i t a - - - - - -	"('2sg (polite)', 'idat1237', ""'ʔita"")"	datasets/idtmk2002wordlistidate.tsv		
-206	3sg	idat1237	Idate	Austronesian	"4Timor, 2Central"	'ni:	nan	- - 'n - - - - - i:	"('3sg', 'amar1273-kotos', 'in')"	datasets/idtmk2002wordlistidate.tsv		
-207	1pl excl	idat1237	Idate	Austronesian	"4Timor, 2Central"	'ʔami	nan	- 'ʔ a m i	"('1pl excl', 'alor1247-baran', ""'kame"")"	datasets/idtmk2002wordlistidate.tsv		
-208	1pl incl	idat1237	Idate	Austronesian	"4Timor, 2Central"	'ʔita	nan	- - 'ʔ i t a	"('1pl incl', 'alor1247-baran', "",ʔi'tɛ"")"	datasets/idtmk2002wordlistidate.tsv		
-209	2pl	idat1237	Idate	Austronesian	"4Timor, 2Central"	'ʔemi	nan	- - 'ʔ e m i - - - - - - - - - -	"('2pl', 'alor1247-baran', "",mi sa'kali"")"	datasets/idtmk2002wordlistidate.tsv		
-210	3pl	idat1237	Idate	Austronesian	"4Timor, 2Central"	sira	nan	- - s i r a - -	"('3pl', 'fata1247', ""ta'wari"")"	datasets/idtmk2002wordlistidate.tsv		
-211	no; not	idat1237	Idate	Austronesian	"4Timor, 2Central"	'lɑek	nan	'l ɑe k	"('no; not', 'idat1237', ""'lɑek"")"	datasets/idtmk2002wordlistidate.tsv		
-212	and	idat1237	Idate	Austronesian	"4Timor, 2Central"	'nɔrɔ:	nan	'n ɔ - r ɔ: - -	"('and', 'alor1247-baran', 'nɔ̃:')"	datasets/idtmk2002wordlistidate.tsv		
-213	because	idat1237	Idate	Austronesian	"4Timor, 2Central"	tɑn 'ti:	nan	t ɑ n _ 't i:	"('because', 'idat1237', ""tɑn 'ti:"")"	datasets/idtmk2002wordlistidate.tsv		
-214	if	idat1237	Idate	Austronesian	"4Timor, 2Central"	'kalɑu	nan	'k a l ɑu	"('if', 'idat1237', ""'kalɑu"")"	datasets/idtmk2002wordlistidate.tsv		
-215	with	idat1237	Idate	Austronesian	"4Timor, 2Central"	'ʔɔrɔ:	nan	'ʔ ɔ r ɔ: - -	"('with', 'alor1247-baran', 'nɔ̃:')"	datasets/idtmk2002wordlistidate.tsv		
-216	what?	idat1237	Idate	Austronesian	"4Timor, 2Central"	'sa:	nan	's a:	"('what?', 'idat1237', ""'sa:"")"	datasets/idtmk2002wordlistidate.tsv		
-217	who?	idat1237	Idate	Austronesian	"4Timor, 2Central"	'ʔɛta	nan	'ʔ ɛ t a	"('who?', 'idat1237', ""'ʔɛta"")"	datasets/idtmk2002wordlistidate.tsv		
-219	when?	idat1237	Idate	Austronesian	"4Timor, 2Central"	a'lira	when; when	- - a - - 'l i r a	"('when?', 'idat1237', ""a'lira"")"	datasets/idtmk2002wordlistidate.tsv		
-219	when?	idat1237	Idate	Austronesian	"4Timor, 2Central"	walira	when; when	- w a - - l i r a	"('when?', 'idat1237', ""a'lira"")"	datasets/idtmk2002wordlistidate.tsv		
-220	why?	idat1237	Idate	Austronesian	"4Timor, 2Central"	tan ti 'sa:	nan	t a n _ t i _ 's a: - - -	"('why?', 'idat1237', ""tan ti 'sa:"")"	datasets/idtmk2002wordlistidate.tsv		
-221	how much; how many?	idat1237	Idate	Austronesian	"4Timor, 2Central"	'jila	nan	'j i l a -	"('how much; how many?', 'idat1237', ""'jila"")"	datasets/idtmk2002wordlistidate.tsv		
-222	how?	idat1237	Idate	Austronesian	"4Timor, 2Central"	nu'sa:	nan	- - - - - n u 's a:	"('how?', 'idat1237', ""nu'sa:"")"	datasets/idtmk2002wordlistidate.tsv		
-223	this	idat1237	Idate	Austronesian	"4Timor, 2Central"	'nia	Prox	- - - - - - - 'n - - ia	"('this', 'fata1247', ""ɛ'niɁi"")"	datasets/idtmk2002wordlistidate.tsv		
-224	that	idat1237	Idate	Austronesian	"4Timor, 2Central"	'ɛnɛ 'lei	? Dist	- 'ɛ n ɛ _ 'l ei	"('that', 'amar1273-kotos', '=an')"	datasets/idtmk2002wordlistidate.tsv		
-225	at	idat1237	Idate	Austronesian	"4Timor, 2Central"	he:	Loc	- - - - - - h - - e: -	"('at', 'idat1237', 'he:')"	datasets/idtmk2002wordlistidate.tsv		
-226	in; inside	idat1237	Idate	Austronesian	"4Timor, 2Central"	'he:	Loc	'h e: - -	"('in; inside', 'abui1241-takal', 'ho:.mi')"	datasets/idtmk2002wordlistidate.tsv		
-227	here	idat1237	Idate	Austronesian	"4Timor, 2Central"	hɛ'nia	Loc Prox	- - - h ɛ - 'n ia - -	"('here', 'fata1247', ""ɛ'naɁɛ"")"	datasets/idtmk2002wordlistidate.tsv		
-228	there	idat1237	Idate	Austronesian	"4Timor, 2Central"	hɛ 'lei	Loc Dist	h ɛ - _ - 'l - - ei	"('there', 'idat1237', ""hɛ 'lei"")"	datasets/idtmk2002wordlistidate.tsv		
-229	above	idat1237	Idate	Austronesian	"4Timor, 2Central"	hɛ 'houk	Loc above	- - h ɛ _ 'h ou - - k	"('above', 'idat1237', ""hɛ 'houk"")"	datasets/idtmk2002wordlistidate.tsv		
-230	below	idat1237	Idate	Austronesian	"4Timor, 2Central"	hɛ 'rahak	Loc below	- h ɛ - - _ - 'r a h a k	"('below', 'idat1237', ""hɛ 'rahak"")"	datasets/idtmk2002wordlistidate.tsv		
-231	left (side)	idat1237	Idate	Austronesian	"4Timor, 2Central"	hɛ ka'haruk	Loc left	h ɛ _ k a 'h a r u k	"('left (side)', 'alor1247-besar', ""'hɛkɛ̃"")"	datasets/idtmk2002wordlistidate.tsv		
-232	right (side)	idat1237	Idate	Austronesian	"4Timor, 2Central"	hɛ ka'ɛr	Loc right	h ɛ - _ k a - 'ɛ r -	"('right (side)', 'idat1237', ""hɛ ka'ɛr"")"	datasets/idtmk2002wordlistidate.tsv		
-233	a few	idat1237	Idate	Austronesian	"4Timor, 2Central"	mo'ɑk	a little bit	m o 'ɑ k	"('a few', 'idat1237', ""mo'ɑk"")"	datasets/idtmk2002wordlistidate.tsv		
-234	all	idat1237	Idate	Austronesian	"4Timor, 2Central"	'nopu-'nopu	empty-empty	'n o p u -' n o p	"('all', 'idat1237', ""'nopu-'nopu"")"	datasets/idtmk2002wordlistidate.tsv		
-235	many	idat1237	Idate	Austronesian	"4Timor, 2Central"	wa'ʔi:k	nan	w a 'ʔ i: k	"('many', 'buna1278-bobon', 'baɁis')"	datasets/idtmk2002wordlistidate.tsv		
-236	animal	idat1237	Idate	Austronesian	"4Timor, 2Central"	ani'mɑl	nan	- a n i 'm ɑ l -	"('animal', 'fata1247', ""ani'mali"")"	datasets/idtmk2002wordlistidate.tsv		
-238	dog	idat1237	Idate	Austronesian	"4Timor, 2Central"	'ɑsu	nan	- - 'ɑ s u - - - - - -	"('dog', 'alor1247-baran', ""a'ho"")"	datasets/idtmk2002wordlistidate.tsv		
-249	tail	idat1237	Idate	Austronesian	"4Timor, 2Central"	ji'ʔan	nan	j i - - - - - - - - - - 'ʔ a n	"('tail', 'adan1251-lawah', 'oloʔ')"	datasets/idtmk2002wordlistidate.tsv		
-250	fish	idat1237	Idate	Austronesian	"4Timor, 2Central"	'ikɑn	nan	- - - 'i - - - - k ɑ n -	"('fish', 'alor1247-baran', ""'ikɑŋ"")"	datasets/idtmk2002wordlistidate.tsv		
-259	bird	idat1237	Idate	Austronesian	"4Timor, 2Central"	'manu ɑhu'ʔin	nan	- 'm a n u - - _ ɑ h u 'ʔ i n	"('bird', 'idat1237', ""'manu ɑhu'ʔin"")"	datasets/idtmk2002wordlistidate.tsv		
-260	wing	idat1237	Idate	Austronesian	"4Timor, 2Central"	'ri:s	nan	- - 'r i: s	"('wing', 'idat1237', ""'ri:s"")"	datasets/idtmk2002wordlistidate.tsv		
-261	claw	idat1237	Idate	Austronesian	"4Timor, 2Central"	ka'ramɑs	to claw	k a 'r a m ɑ s -	"('claw', 'alor1247-besar', ""ga'raku"")"	datasets/idtmk2002wordlistidate.tsv		
-262	feather	idat1237	Idate	Austronesian	"4Timor, 2Central"	hu'luk	nan	- - - - - - - - - h u 'l - - u k	"('feather', 'alor1247-besar', ""fu'lukuŋ"")"	datasets/idtmk2002wordlistidate.tsv		
-263	horn	idat1237	Idate	Austronesian	"4Timor, 2Central"	'sorun	nan	's o r u n	"('horn', 'fata1247', 'hɔru')"	datasets/idtmk2002wordlistidate.tsv		
-264	snake	idat1237	Idate	Austronesian	"4Timor, 2Central"	samoro	snake; adder	s a m o r o -	"('snake', 'idat1237', 'samoro')"	datasets/idtmk2002wordlistidate.tsv		
-264	snake	idat1237	Idate	Austronesian	"4Timor, 2Central"	sɔ'ʔɑi	snake; adder	s ɔ 'ʔ ɑi	"('snake', 'idat1237', ""sɔ'ʔɑi"")"	datasets/idtmk2002wordlistidate.tsv		
-266	egg	idat1237	Idate	Austronesian	"4Timor, 2Central"	'manu tɛ'lɔr	nan	- 'm a n u - _ t ɛ 'l ɔ - - r	"('egg', 'alor1247-baran', ""'taluk"")"	datasets/idtmk2002wordlistidate.tsv		
-267	earthworm	idat1237	Idate	Austronesian	"4Timor, 2Central"	kule	worm in soil; worm in people	- k u l - - - e - - -	"('earthworm', 'alor1247-baran', "",ʔula 'fale"")"	datasets/idtmk2002wordlistidate.tsv		
-267	earthworm	idat1237	Idate	Austronesian	"4Timor, 2Central"	ta'lina kɛ'tuk	worm in soil; worm in people	t a 'l i n a _ k ɛ 't u k	"('earthworm', 'idat1237', ""ta'lina kɛ'tuk"")"	datasets/idtmk2002wordlistidate.tsv		
-275	headlice	idat1237	Idate	Austronesian	"4Timor, 2Central"	'utu	nan	- - 'u t u -	"('headlice', 'alor1247-besar', ""'kuto"")"	datasets/idtmk2002wordlistidate.tsv		
-281	big	idat1237	Idate	Austronesian	"4Timor, 2Central"	ɑ'tun	nan	- ɑ 't u n	"('big', 'idat1237', ""ɑ'tun"")"	datasets/idtmk2002wordlistidate.tsv		
-282	small	idat1237	Idate	Austronesian	"4Timor, 2Central"	'huak	nan	'h ua - k	"('small', 'idat1237', ""'huak"")"	datasets/idtmk2002wordlistidate.tsv		
-283	old; worn (house)	idat1237	Idate	Austronesian	"4Timor, 2Central"	matu'ʔan	nan	- m a - t u 'ʔ a n - -	"('old; worn (house)', 'alor1247-pandai', ""'tua"")"	datasets/idtmk2002wordlistidate.tsv		
-284	new (house)	idat1237	Idate	Austronesian	"4Timor, 2Central"	mu'rin	nan	- - - - - m u 'r i n	"('new (house)', 'fata1247', '(lɛ) miri')"	datasets/idtmk2002wordlistidate.tsv		
-285	old (people)	idat1237	Idate	Austronesian	"4Timor, 2Central"	matu'ʔan	nan	- - - - - - m a t - u 'ʔ a n	"('old (people)', 'baka1276', 'met')"	datasets/idtmk2002wordlistidate.tsv		
-286	young (people)	idat1237	Idate	Austronesian	"4Timor, 2Central"	lɛ'hɛn	young; young man; young woman	- - - - - - l ɛ 'h ɛ n	"('young (people)', 'buna1278-malia', ""'lɑun"")"	datasets/idtmk2002wordlistidate.tsv		
-286	young (people)	idat1237	Idate	Austronesian	"4Timor, 2Central"	ulosan	young; young man; young woman	#NAME?	"('young (people)', 'buna1278-malia', ""'lɑun"")"	datasets/idtmk2002wordlistidate.tsv		
-288	hot	idat1237	Idate	Austronesian	"4Timor, 2Central"	'panɑs	nan	- - - 'p a n ɑ s - -	"('hot', 'idat1237', ""'panɑs"")"	datasets/idtmk2002wordlistidate.tsv		
-289	cold	idat1237	Idate	Austronesian	"4Timor, 2Central"	la'muruk	nan	- l a 'm u r u k	"('cold', 'buna1278-bobon', 'huruk')"	datasets/idtmk2002wordlistidate.tsv		
-290	good	idat1237	Idate	Austronesian	"4Timor, 2Central"	jian	nan	j ia n	"('good', 'idat1237', 'jian')"	datasets/idtmk2002wordlistidate.tsv		
-291	bad	idat1237	Idate	Austronesian	"4Timor, 2Central"	pa'ʔek	nan	p a 'ʔ e k	"('bad', 'idat1237', ""pa'ʔek"")"	datasets/idtmk2002wordlistidate.tsv		
-292	full	idat1237	Idate	Austronesian	"4Timor, 2Central"	na'penu	nan	n a 'p e n u	"('full', 'idat1237', ""na'penu"")"	datasets/idtmk2002wordlistidate.tsv		
-294	near	idat1237	Idate	Austronesian	"4Timor, 2Central"	ka'pesi	nan	k a 'p e s - - i	"('near', 'idat1237', ""ka'pesi"")"	datasets/idtmk2002wordlistidate.tsv		
-295	far	idat1237	Idate	Austronesian	"4Timor, 2Central"	a'rɔ:k	nan	- - a - - - 'r ɔ: - k -	"('far', 'alor1247-baran', ""'ʤuaŋ"")"	datasets/idtmk2002wordlistidate.tsv		
-296	wet	idat1237	Idate	Austronesian	"4Timor, 2Central"	po'ʔɔn	nan	- p o 'ʔ ɔ n	"('wet', 'idat1237', ""po'ʔɔn"")"	datasets/idtmk2002wordlistidate.tsv		
-297	dry	idat1237	Idate	Austronesian	"4Timor, 2Central"	'marɑn	nan	- 'm a - - r ɑ n - - - - -	"('dry', 'alor1247-baran', ""'mara"")"	datasets/idtmk2002wordlistidate.tsv		
-303	thin (non-human)	idat1237	Idate	Austronesian	"4Timor, 2Central"	mi'his	nan	- m - - i - - - - 'h i s	"('thin (non-human)', 'alor1247-besar', ""ma'nipi"")"	datasets/idtmk2002wordlistidate.tsv		
-305	thick	idat1237	Idate	Austronesian	"4Timor, 2Central"	mɑ'har	nan	m ɑ 'h a r	"('thick', 'idat1237', ""mɑ'har"")"	datasets/idtmk2002wordlistidate.tsv		
-306	round	idat1237	Idate	Austronesian	"4Timor, 2Central"	kapu'ɑr	nan	k a p u - 'ɑ r - -	"('round', 'abui1241-takal', 'ku.pil')"	datasets/idtmk2002wordlistidate.tsv		
-307	dark	idat1237	Idate	Austronesian	"4Timor, 2Central"	kɑmudɑk	nan	k ɑ m u d ɑ k -	"('dark', 'baka1276', 'kamáluŋ')"	datasets/idtmk2002wordlistidate.tsv		
-309	dirty	idat1237	Idate	Austronesian	"4Timor, 2Central"	kaho'ʔɛr	nan	k a h o 'ʔ ɛ r	"('dirty', 'adan1251-lawah', 'karoʔo')"	datasets/idtmk2002wordlistidate.tsv		
-311	sharp	idat1237	Idate	Austronesian	"4Timor, 2Central"	'hɑtin	nan	- - 'h ɑ t i n	"('sharp', 'adan1251-lawah', 'hudiŋ')"	datasets/idtmk2002wordlistidate.tsv		
-312	blunt; dull	idat1237	Idate	Austronesian	"4Timor, 2Central"	tu'ran	nan	t u 'r a n	"('blunt; dull', 'idat1237', ""tu'ran"")"	datasets/idtmk2002wordlistidate.tsv		
-313	heavy	idat1237	Idate	Austronesian	"4Timor, 2Central"	ri'hun	nan	r i 'h u n	"('heavy', 'idat1237', ""ri'hun"")"	datasets/idtmk2002wordlistidate.tsv		
-315	straight	idat1237	Idate	Austronesian	"4Timor, 2Central"	ʔu'moun	nan	ʔ u 'm ou - - - - n	"('straight', 'abui1241-fuime', 'mulaŋ')"	datasets/idtmk2002wordlistidate.tsv		
-316	wide	idat1237	Idate	Austronesian	"4Timor, 2Central"	ma'luɑr	nan	m a 'l uɑ r - - -	"('wide', 'fata1247', ""ma'luɛrɛn"")"	datasets/idtmk2002wordlistidate.tsv		
-318	correct	idat1237	Idate	Austronesian	"4Timor, 2Central"	lɔ:s	nan	l ɔ: s	"('correct', 'buna1278-bobon', 'lɔs')"	datasets/idtmk2002wordlistidate.tsv		
-320	ripe	idat1237	Idate	Austronesian	"4Timor, 2Central"	madɑ'sɑn	cooked; ripe	m a d ɑ 's ɑ n	"('ripe', 'abui1241-petle', ""'ma.di"")"	datasets/idtmk2002wordlistidate.tsv		
-320	ripe	idat1237	Idate	Austronesian	"4Timor, 2Central"	ubinak	cooked; ripe	u b i n a k	"('ripe', 'idat1237', 'ubinak')"	datasets/idtmk2002wordlistidate.tsv		
-321	rotten	idat1237	Idate	Austronesian	"4Timor, 2Central"	karo'ek	nan	k a r o 'e k	"('rotten', 'idat1237', ""karo'ek"")"	datasets/idtmk2002wordlistidate.tsv		
-326	flat	idat1237	Idate	Austronesian	"4Timor, 2Central"	tu'lɑk	nan	t u 'l ɑ k	"('flat', 'idat1237', ""tu'lɑk"")"	datasets/idtmk2002wordlistidate.tsv		
-329	black	idat1237	Idate	Austronesian	"4Timor, 2Central"	'mɛtɑn	nan	- - 'm ɛ - t ɑ - - n - - - - - -	"('black', 'alor1247-baran', ""'mit:ɛŋ"")"	datasets/idtmk2002wordlistidate.tsv		
-330	white	idat1237	Idate	Austronesian	"4Timor, 2Central"	pu'tin	nan	- - - p u 't i - - - - n - - -	"('white', 'alor1247-baran', ""'bur:a"")"	datasets/idtmk2002wordlistidate.tsv		
-331	red	idat1237	Idate	Austronesian	"4Timor, 2Central"	mɛ'rɑn	nan	- m ɛ 'r ɑ n	"('red', 'alor1247-baran', ""'mɛã"")"	datasets/idtmk2002wordlistidate.tsv		
-332	green	idat1237	Idate	Austronesian	"4Timor, 2Central"	'mɔrɔn	nan	- 'm - - ɔ r ɔ n -	"('green', 'fata1247', ""'u:rɛkɛ"")"	datasets/idtmk2002wordlistidate.tsv		
-334	yellow	idat1237	Idate	Austronesian	"4Timor, 2Central"	kamo'dɔ:k	nan	k a m o 'd ɔ: k	"('yellow', 'alor1247-baran', 'kumɔ̃:')"	datasets/idtmk2002wordlistidate.tsv		
-341	scared	idat1237	Idate	Austronesian	"4Timor, 2Central"	ma'ʔɛ:s	nan	m a 'ʔ ɛ: s	"('scared', 'idat1237', ""ma'ʔɛ:s"")"	datasets/idtmk2002wordlistidate.tsv		
-344	to hear	idat1237	Idate	Austronesian	"4Timor, 2Central"	'sei	nan	's ei	"('to hear', 'idat1237', ""'sei"")"	datasets/idtmk2002wordlistidate.tsv		
-345	to smell	idat1237	Idate	Austronesian	"4Timor, 2Central"	me'i	kiss; nose kiss; smell	- - - - m e - - - - - 'i - -	"('to smell', 'abui1241-takal', ""hä.'mu.näŋ"")"	datasets/idtmk2002wordlistidate.tsv		
-345	to smell	idat1237	Idate	Austronesian	"4Timor, 2Central"	re'ʔi	kiss; nose kiss; smell	r e 'ʔ i	"('to smell', 'idat1237', ""re'ʔi"")"	datasets/idtmk2002wordlistidate.tsv		
-346	to think	idat1237	Idate	Austronesian	"4Timor, 2Central"	ano'in	nan	- a n o - 'i n	"('to think', 'buna1278-bobon', 'ganoin')"	datasets/idtmk2002wordlistidate.tsv		
-347	to know	idat1237	Idate	Austronesian	"4Timor, 2Central"	'tada	nan	't a d a	"('to know', 'idat1237', ""'tada"")"	datasets/idtmk2002wordlistidate.tsv		
-348	to say	idat1237	Idate	Austronesian	"4Timor, 2Central"	lo'in	nan	l o - 'i n	"('to say', 'idat1237', ""lo'in"")"	datasets/idtmk2002wordlistidate.tsv		
-349	to speak	idat1237	Idate	Austronesian	"4Timor, 2Central"	su'ʔar	nan	s u 'ʔ a r	"('to speak', 'idat1237', ""su'ʔar"")"	datasets/idtmk2002wordlistidate.tsv		
-352	to lie down	idat1237	Idate	Austronesian	"4Timor, 2Central"	'pua	nan	'p ua - - - - - - -	"('to lie down', 'idat1237', ""'pua"")"	datasets/idtmk2002wordlistidate.tsv		
-353	to sleep	idat1237	Idate	Austronesian	"4Timor, 2Central"	du'ʔur	nan	- - d u - 'ʔ - - u - r - - -	"('to sleep', 'abui1241-fuime', 'ta')"	datasets/idtmk2002wordlistidate.tsv		
-356	to bathe	idat1237	Idate	Austronesian	"4Timor, 2Central"	'arius	nan	- - 'a r iu s	"('to bathe', 'idat1237', ""'arius"")"	datasets/idtmk2002wordlistidate.tsv		
-357	to bathe (a child)	idat1237	Idate	Austronesian	"4Timor, 2Central"	'arius 'ɑnɑk	nan	'a r iu s _ - 'ɑ n ɑ k - - - - -	"('to bathe (a child)', 'amar1273-kotos', 'na-niu')"	datasets/idtmk2002wordlistidate.tsv		
-358	to sit	idat1237	Idate	Austronesian	"4Timor, 2Central"	katura	nan	k a t - - u r a	"('to sit', 'idat1237', 'katura')"	datasets/idtmk2002wordlistidate.tsv		
-358	to sit	idat1237	Idate	Austronesian	"4Timor, 2Central"	tɑ'kura	nan	- - t ɑ 'k u r a	"('to sit', 'idat1237', 'katura')"	datasets/idtmk2002wordlistidate.tsv		
-359	to stand	idat1237	Idate	Austronesian	"4Timor, 2Central"	pa'rin	nan	p a - - 'r i n	"('to stand', 'idat1237', ""pa'rin"")"	datasets/idtmk2002wordlistidate.tsv		
-360	to walk	idat1237	Idate	Austronesian	"4Timor, 2Central"	'lɑu	nan	- 'l - - - - - ɑu - - - -	"('to walk', 'abui1241-fuime', 'lak')"	datasets/idtmk2002wordlistidate.tsv		
-363	to swim	idat1237	Idate	Austronesian	"4Timor, 2Central"	nɑ'muʔa	namua=he swims	- n ɑ 'm - - u ʔ a -	"('to swim', 'alor1247-baran', ""'naŋgɛ"")"	datasets/idtmk2002wordlistidate.tsv		
-364	to fly	idat1237	Idate	Austronesian	"4Timor, 2Central"	na'lɔn	nan	n a 'l ɔ n	"('to fly', 'idat1237', ""na'lɔn"")"	datasets/idtmk2002wordlistidate.tsv		
-365	to fall (from above)	idat1237	Idate	Austronesian	"4Timor, 2Central"	ka're:k	fall; topple	k a r e k	"('to fall (from above)', 'idat1237', 'karek')"	datasets/idtmk2002wordlistidate.tsv		
-365	to fall (from above)	idat1237	Idate	Austronesian	"4Timor, 2Central"	mɑ'nahu	fall; topple	m ɑ 'n a - h u -	"('to fall (from above)', 'idat1237', ""mɑ'nahu"")"	datasets/idtmk2002wordlistidate.tsv		
-368	to drink	idat1237	Idate	Austronesian	"4Timor, 2Central"	'ʔinu	nan	- - - - - - 'ʔ i n - u - - -	"('to drink', 'adan1251-lawah', 'naʔ')"	datasets/idtmk2002wordlistidate.tsv		
-369	to eat	idat1237	Idate	Austronesian	"4Timor, 2Central"	'a:	nan	'a:	"('to eat', 'buna1278-suai', 'a:')"	datasets/idtmk2002wordlistidate.tsv		
-370	to cook	idat1237	Idate	Austronesian	"4Timor, 2Central"	bɑdɑ'hɑn	nan	b ɑ d ɑ 'h ɑ n	"('to cook', 'idat1237', ""bɑdɑ'hɑn"")"	datasets/idtmk2002wordlistidate.tsv		
-371	to wash	idat1237	Idate	Austronesian	"4Timor, 2Central"	'hase	nan	- - 'h a s e	"('to wash', 'alor1247-baran', 'huɛ')"	datasets/idtmk2002wordlistidate.tsv		
-372	to sew	idat1237	Idate	Austronesian	"4Timor, 2Central"	suʔu	nan	s u ʔ u	"('to sew', 'idat1237', 'suʔu')"	datasets/idtmk2002wordlistidate.tsv		
-373	to live; be alive; living	idat1237	Idate	Austronesian	"4Timor, 2Central"	'mori	nan	- 'm - - o r - i - - -	"('to live; be alive; living', 'alor1247-baran', ""'mɔri"")"	datasets/idtmk2002wordlistidate.tsv		
-374	to breathe	idat1237	Idate	Austronesian	"4Timor, 2Central"	a'dada 'i:s	pull breath	a 'd a d a _ - 'i: s	"('to breathe', 'idat1237', ""a'dada 'i:s"")"	datasets/idtmk2002wordlistidate.tsv		
-375	to work	idat1237	Idate	Austronesian	"4Timor, 2Central"	sir'bisu	nan	- s i r - 'b i s - - - - - u	"('to work', 'buna1278-malia', ""sɛrə'bisu"")"	datasets/idtmk2002wordlistidate.tsv		
-376	to die	idat1237	Idate	Austronesian	"4Timor, 2Central"	'mɑte	nan	- 'm ɑ t e -	"('to die', 'alor1247-baran', ""'matɛ"")"	datasets/idtmk2002wordlistidate.tsv		
-377	to give	idat1237	Idate	Austronesian	"4Timor, 2Central"	ne:	nan	- - - - - - - n e: - -	"('to give', 'alor1247-baran', ""'nɛĩ"")"	datasets/idtmk2002wordlistidate.tsv		
-378	to wipe	idat1237	Idate	Austronesian	"4Timor, 2Central"	'sɑpu	nan	's ɑ p - u - -	"('to wipe', 'alor1247-baran', ""'hapɔ"")"	datasets/idtmk2002wordlistidate.tsv		
-379	to come	idat1237	Idate	Austronesian	"4Timor, 2Central"	'ma:	nan	- - 'm a: - - - -	"('to come', 'abui1241-fuime', 'me')"	datasets/idtmk2002wordlistidate.tsv		
-380	to laugh	idat1237	Idate	Austronesian	"4Timor, 2Central"	'mɑli	nan	- 'm ɑ l i -	"('to laugh', 'idat1237', ""'mɑli"")"	datasets/idtmk2002wordlistidate.tsv		
-381	to cry	idat1237	Idate	Austronesian	"4Timor, 2Central"	'sɛro	nan	- 's ɛ r o -	"('to cry', 'fata1247', ""a'rurɛ"")"	datasets/idtmk2002wordlistidate.tsv		
-382	to dance	idat1237	Idate	Austronesian	"4Timor, 2Central"	'dɑnsa	nan	'd ɑ n s a	"('to dance', 'buna1278-malia', ""'dɑnsa"")"	datasets/idtmk2002wordlistidate.tsv		
-383	to sing	idat1237	Idate	Austronesian	"4Timor, 2Central"	'kɑnta	nan	- 'k ɑ - n t a - -	"('to sing', 'buna1278-bobon', 'gio logo')"	datasets/idtmk2002wordlistidate.tsv		
-389	to suck	idat1237	Idate	Austronesian	"4Timor, 2Central"	'dudus	nan	'd u d u - - s -	"('to suck', 'adan1251-lawah', 'dutuʔ')"	datasets/idtmk2002wordlistidate.tsv		
-390	to blow	idat1237	Idate	Austronesian	"4Timor, 2Central"	sɑ'pu:	nan	- - s ɑ - - 'p u: - -	"('to blow', 'abui1241-fuime', 'furuŋra')"	datasets/idtmk2002wordlistidate.tsv		
-391	to spit	idat1237	Idate	Austronesian	"4Timor, 2Central"	bu'rit	nan	- b - u 'r i - - - - t -	"('to spit', 'baka1276', 'puruŋ')"	datasets/idtmk2002wordlistidate.tsv		
-392	to vomit	idat1237	Idate	Austronesian	"4Timor, 2Central"	neona'pe:	nan	n eo n a 'p e:	"('to vomit', 'idat1237', ""neona'pe:"")"	datasets/idtmk2002wordlistidate.tsv		
-393	to rub	idat1237	Idate	Austronesian	"4Timor, 2Central"	'sɔ:	nan	- - - - 's ɔ: - - -	"('to rub', 'alor1247-baran', ""dɔ'h:ɔ"")"	datasets/idtmk2002wordlistidate.tsv		
-394	to scratch	idat1237	Idate	Austronesian	"4Timor, 2Central"	karu'i	nan	- k a - r u - 'i -	"('to scratch', 'alor1249-sar-a', 'kəra:b')"	datasets/idtmk2002wordlistidate.tsv		
-396	to swell	idat1237	Idate	Austronesian	"4Timor, 2Central"	nɑ'pupu	(na is not 3s)	n ɑ 'p u - p u -	"('to swell', 'alor1247-baran', ""'baɔ"")"	datasets/idtmk2002wordlistidate.tsv		
-397	to hit	idat1237	Idate	Austronesian	"4Timor, 2Central"	pa'ʔu	hit with stick; hit with fist	p a 'ʔ u -	"('to hit', 'adan1251-lawah', 'bihiʔ')"	datasets/idtmk2002wordlistidate.tsv		
-397	to hit	idat1237	Idate	Austronesian	"4Timor, 2Central"	tu'u	hit with stick; hit with fist	t u - 'u	"('to hit', 'idat1237', ""tu'u"")"	datasets/idtmk2002wordlistidate.tsv		
-399	to bite	idat1237	Idate	Austronesian	"4Timor, 2Central"	ho'ʔi	nan	h o 'ʔ i	"('to bite', 'idat1237', ""ho'ʔi"")"	datasets/idtmk2002wordlistidate.tsv		
-400	to cut	idat1237	Idate	Austronesian	"4Timor, 2Central"	'tesi	nan	't e - - s i	"('to cut', 'fata1247', 'rɛkisɛ')"	datasets/idtmk2002wordlistidate.tsv		
-402	to split	idat1237	Idate	Austronesian	"4Timor, 2Central"	'hɔta	nan	'h ɔ t a	"('to split', 'idat1237', ""'hɔta"")"	datasets/idtmk2002wordlistidate.tsv		
-404	to stab	idat1237	Idate	Austronesian	"4Timor, 2Central"	tu'huk	nan	t u 'h u - - - - - - k	"('to stab', 'adan1251-lawah', 'tɛʔɛ')"	datasets/idtmk2002wordlistidate.tsv		
-406	to fight	idat1237	Idate	Austronesian	"4Timor, 2Central"	ɑkɔ'dik	nan	ɑ k ɔ 'd i k -	"('to fight', 'idat1237', ""ɑkɔ'dik"")"	datasets/idtmk2002wordlistidate.tsv		
-408	to throw	idat1237	Idate	Austronesian	"4Timor, 2Central"	'tɛ:r	nan	't ɛ: r	"('to throw', 'alor1247-baran', 'dɛĩ:')"	datasets/idtmk2002wordlistidate.tsv		
-409	to hunt	idat1237	Idate	Austronesian	"4Timor, 2Central"	'sɔrɔ	nan	's ɔ r ɔ	"('to hunt', 'idat1237', ""'sɔrɔ"")"	datasets/idtmk2002wordlistidate.tsv		
-410	to kill	idat1237	Idate	Austronesian	"4Timor, 2Central"	e'a:r	nan	- e - 'a: r	"('to kill', 'idat1237', ""e'a:r"")"	datasets/idtmk2002wordlistidate.tsv		
-414	to dig	idat1237	Idate	Austronesian	"4Timor, 2Central"	ke'ʔe	nan	k e 'ʔ e	"('to dig', 'idat1237', ""ke'ʔe"")"	datasets/idtmk2002wordlistidate.tsv		
-416	to flow	idat1237	Idate	Austronesian	"4Timor, 2Central"	'nakɑr	nan	'n a k ɑ r	"('to flow', 'idat1237', ""'nakɑr"")"	datasets/idtmk2002wordlistidate.tsv		
-417	to float	idat1237	Idate	Austronesian	"4Timor, 2Central"	nale'hɛr	nan	- - n a - - - - l e 'h ɛ r	"('to float', 'buna1278-bobon', 'lɛlɛ')"	datasets/idtmk2002wordlistidate.tsv		
-419	to hold	idat1237	Idate	Austronesian	"4Timor, 2Central"	kui	hold; hold	k ui -	"('to hold', 'idat1237', 'kui')"	datasets/idtmk2002wordlistidate.tsv		
-419	to hold	idat1237	Idate	Austronesian	"4Timor, 2Central"	tu'ʔa	hold; hold	t u 'ʔ a	"('to hold', 'idat1237', ""tu'ʔa"")"	datasets/idtmk2002wordlistidate.tsv		
-420	to tie	idat1237	Idate	Austronesian	"4Timor, 2Central"	'hutu	tie into a bundle; tie sth to sth	'h u t u	"('to tie', 'idat1237', ""'hutu"")"	datasets/idtmk2002wordlistidate.tsv		
-420	to tie	idat1237	Idate	Austronesian	"4Timor, 2Central"	'ʔisi	tie into a bundle; tie sth to sth	- i s i -	"('to tie', 'buna1278-bobon', 'bilik')"	datasets/idtmk2002wordlistidate.tsv		
-421	to play	idat1237	Idate	Austronesian	"4Timor, 2Central"	'diuk	nan	'd iu k	"('to play', 'idat1237', ""'diuk"")"	datasets/idtmk2002wordlistidate.tsv		
-422	to pull	idat1237	Idate	Austronesian	"4Timor, 2Central"	a'dada	nan	a 'd a d a -	"('to pull', 'blag1240-bama', 'tedo')"	datasets/idtmk2002wordlistidate.tsv		
-423	to push	idat1237	Idate	Austronesian	"4Timor, 2Central"	a'dudu	nan	- - - a - 'd u d u - -	"('to push', 'adan1251-lawah', 'adoʔo')"	datasets/idtmk2002wordlistidate.tsv		
-424	to turn	idat1237	Idate	Austronesian	"4Timor, 2Central"	ahi'lɑs	nan	a h i 'l ɑ s - - - - - - - - -	"('to turn', 'idat1237', ""ahi'lɑs"")"	datasets/idtmk2002wordlistidate.tsv		
-430	to squeeze	idat1237	Idate	Austronesian	"4Timor, 2Central"	'kumu	nan	'k u m u - -	"('to squeeze', 'alor1249-sar-a', 'qamaj')"	datasets/idtmk2002wordlistidate.tsv		
-442	to shoot	idat1237	Idate	Austronesian	"4Timor, 2Central"	'tiru	nan	't i r u	"('to shoot', 'idat1237', ""'tiru"")"	datasets/idtmk2002wordlistidate.tsv		
-448	to ask (question)	idat1237	Idate	Austronesian	"4Timor, 2Central"	'sura	nan	- - - 's u r - - a	"('to ask (question)', 'buna1278-bobon', 'sura')"	datasets/idtmk2002wordlistidate.tsv		
-450	one	idat1237	Idate	Austronesian	"4Timor, 2Central"	'wisa	nan	'w i s a -	"('one', 'idat1237', ""'wisa"")"	datasets/idtmk2002wordlistidate.tsv		
-451	two	idat1237	Idate	Austronesian	"4Timor, 2Central"	'rua	nan	'r ua	"('two', 'adan1251-lawah', ""'rua"")"	datasets/idtmk2002wordlistidate.tsv		
-452	three	idat1237	Idate	Austronesian	"4Timor, 2Central"	'telu	nan	't e l u	"('three', 'idat1237', 'a:lu')"	datasets/idtmk2002wordlistidate.tsv		
-453	four	idat1237	Idate	Austronesian	"4Timor, 2Central"	ʔa:t	nan	'ʔ a: t	"('four', 'idat1237', ""'ʔa:t"")"	datasets/idtmk2002wordlistidate.tsv		
-454	five	idat1237	Idate	Austronesian	"4Timor, 2Central"	'lima	nan	'l i m a	"('five', 'alor1247-baran', ""'lima"")"	datasets/idtmk2002wordlistidate.tsv		
-455	six	idat1237	Idate	Austronesian	"4Timor, 2Central"	'ne:n	nan	- - 'n e: n -	"('six', 'idat1237', ""'lɛm:a"")"	datasets/idtmk2002wordlistidate.tsv		
-456	seven	idat1237	Idate	Austronesian	"4Timor, 2Central"	'hitu	nan	'h i t u	"('seven', 'idat1237', ""'hitu"")"	datasets/idtmk2002wordlistidate.tsv		
-457	eight	idat1237	Idate	Austronesian	"4Timor, 2Central"	'walu	nan	'w a l u	"('eight', 'idat1237', ""'walu"")"	datasets/idtmk2002wordlistidate.tsv		
-458	nine	idat1237	Idate	Austronesian	"4Timor, 2Central"	'sia	nan	's ia	"('nine', 'alor1249-sar-a', ""'sia"")"	datasets/idtmk2002wordlistidate.tsv		
-468	nineteen	idat1237	Idate	Austronesian	"4Timor, 2Central"	sa'nulu	nan	- - s a 'n - - - - u l u	"('nineteen', 'idat1237', 'saŋʔut')"	datasets/idtmk2002wordlistidate.tsv		
-469	twenty	idat1237	Idate	Austronesian	"4Timor, 2Central"	rua nulu	nan	r ua _ n u l u	"('twenty', 'idat1237',  'rua nulu')"	datasets/idtmk2002wordlistidate.tsv		
-482	one hundred	idat1237	Idate	Austronesian	"4Timor, 2Central"	'ʔatus 'wisa	nan	'ʔ a t u s _ 'w i s a	"('hundred, 'idat1237', ""'ʔatus 'wisa"")"	datasets/idtmk2002wordlistidate.tsv		
-542	friend	idat1237	Idate	Austronesian	"4Timor, 2Central"	'maluk	nan	- 'm a l u k -	"('friend', 'idat1237', ""'maluk"")"	datasets/idtmk2002wordlistidate.tsv		
-548	dowry	idat1237	Idate	Austronesian	"4Timor, 2Central"	a'heli	nan	a 'h e l i -	"('dowry', 'idat1237', ""a'heli"")"	datasets/idtmk2002wordlistidate.tsv		
-588	flower (in e.g. mangga tree)	idat1237	Idate	Austronesian	"4Timor, 2Central"	hu'na:n	nan	- - - - - h u 'n a: n - - - - - - - -	"('flower', 'lama1277-kalik', 'ˈbuŋa')"	datasets/idtmk2002wordlistidate.tsv		
-590	long (stick)	idat1237	Idate	Austronesian	"4Timor, 2Central"	mɑ'naruk	nan	m ɑ - - 'n a r u k	"('long (stick)', 'idat1237', ""mɑ'naruk"")"	datasets/idtmk2002wordlistidate.tsv		
-592	short (stick)	idat1237	Idate	Austronesian	"4Timor, 2Central"	pa'dak	nan	- - - - p a 'd - a k -	"('short (stick)', 'buna1278-bobon', 'barak')"	datasets/idtmk2002wordlistidate.tsv		
-593	narrow (road)	idat1237	Idate	Austronesian	"4Timor, 2Central"	ku'lɔt	nan	k u 'l ɔ t - -	"('narrow (road)', 'idat1237', ""ku'lɔt"")"	datasets/idtmk2002wordlistidate.tsv		
-=======
 0	sky	idat1237	Idate	Austronesian	4Timor, 2Central	la'lehɑn	nan	l a 'l e h ɑ n	"('sky', 'idat1237', ""la'lehɑn"")"	datasets/idtmk2002wordlistidate.tsv		
 1	sun	idat1237	Idate	Austronesian	4Timor, 2Central	'lɛlɔ 'mɑtɑn	nan	'l ɛ l ɔ _ 'm ɑ t ɑ n	"('sun', 'alor1247-baran', ""la'ra"")"	datasets/idtmk2002wordlistidate.tsv		
-2	moon	idat1237	Idate	Austronesian	4Timor, 2Central	'hula	nan	- - 'h u l - - - - - - - - - a - -	('moon', 'adan1251-lawah', 'hu:l')	datasets/idtmk2002wordlistidate.tsv		
+2	moon	idat1237	Idate	Austronesian	4Timor, 2Central	'hula	nan	- - 'h u l - - - - - - - - - a - -	('market', 'keda1252-leuba', 'ul')	datasets/idtmk2002wordlistidate.tsv		
 3	star	idat1237	Idate	Austronesian	4Timor, 2Central	'hitu	nan	'h i t u	('star', 'baka1276', 'id')	datasets/idtmk2002wordlistidate.tsv		
 4	night	idat1237	Idate	Austronesian	4Timor, 2Central	wɔ'ʔɑr	nan	w ɔ 'ʔ ɑ r	"('night', 'idat1237', ""wɔ'ʔɑr"")"	datasets/idtmk2002wordlistidate.tsv		
 5	day	idat1237	Idate	Austronesian	4Timor, 2Central	lɛ'lɔn	nan	- - - - - - - - - - - l ɛ 'l ɔ - n - - - - - -	"('day', 'alor1247-besar', ""la'ra"")"	datasets/idtmk2002wordlistidate.tsv		
@@ -531,10 +261,10 @@
 458	nine	idat1237	Idate	Austronesian	4Timor, 2Central	sa'nulu	nan	- - s a 'n - - - - u l u	('nine', 'alor1249-sar-a', 'saŋʔut')	datasets/idtmk2002wordlistidate.tsv		
 468	nineteen	idat1237	Idate	Austronesian	4Timor, 2Central	rua nulu	nan	r ua _ n u l u	('nineteen', 'idat1237', 'rua nulu')	datasets/idtmk2002wordlistidate.tsv		
 481	ninety	idat1237	Idate	Austronesian	4Timor, 2Central	'ʔatus 'wisa	nan	'ʔ a t u s _ 'w i s a	"('ninety', 'idat1237', ""'ʔatus 'wisa"")"	datasets/idtmk2002wordlistidate.tsv		
+482	one hundred	idat1237	Idate	Austronesian	4Timor, 2Central	'ʔatus 'wisa	nan	'ʔ a t u s _ 'w i s a	"('hundred, 'idat1237', ""'ʔatus 'wisa"")"	datasets/idtmk2002wordlistidate.tsv		
 542	friend	idat1237	Idate	Austronesian	4Timor, 2Central	'maluk	nan	- 'm a l u k -	"('friend', 'idat1237', ""'maluk"")"	datasets/idtmk2002wordlistidate.tsv		
 548	dowry	idat1237	Idate	Austronesian	4Timor, 2Central	a'heli	nan	a 'h e l i -	"('dowry', 'idat1237', ""a'heli"")"	datasets/idtmk2002wordlistidate.tsv		
 588	flower (in e.g. mangga tree)	idat1237	Idate	Austronesian	4Timor, 2Central	hu'na:n	nan	- - - - - h u 'n a: n - - - - - - - -	"('flower (in e.g. mangga tree)', 'idat1237', ""hu'na:n"")"	datasets/idtmk2002wordlistidate.tsv		
 590	long (stick)	idat1237	Idate	Austronesian	4Timor, 2Central	mɑ'naruk	nan	m ɑ - - 'n a r u k	"('long (stick)', 'idat1237', ""mɑ'naruk"")"	datasets/idtmk2002wordlistidate.tsv		
 592	short (stick)	idat1237	Idate	Austronesian	4Timor, 2Central	pa'dak	nan	- - - - p a 'd - a k -	('short (stick)', 'buna1278-bobon', 'barak')	datasets/idtmk2002wordlistidate.tsv		
-593	narrow (road)	idat1237	Idate	Austronesian	4Timor, 2Central	ku'lɔt	nan	k u 'l ɔ t - -	"('narrow (road)', 'idat1237', ""ku'lɔt"")"	datasets/idtmk2002wordlistidate.tsv		
->>>>>>> 79ba1124
+593	narrow (road)	idat1237	Idate	Austronesian	4Timor, 2Central	ku'lɔt	nan	k u 'l ɔ t - -	"('narrow (road)', 'idat1237', ""ku'lɔt"")"	datasets/idtmk2002wordlistidate.tsv		